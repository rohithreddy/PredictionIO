package controllers

import io.prediction.commons.Config
import io.prediction.commons.settings._
import io.prediction.commons.modeldata.ItemRecScores
import io.prediction.commons.appdata.{ Users, Items, U2IActions }
import io.prediction.output.AlgoOutputSelector

import Helper.{ algoToJson, offlineEvalMetricToJson }
import Helper.{ dateTimeToString, algoParamToString }
import Helper.{ getSimEvalStatus, getOfflineTuneStatus }

import play.api._
import play.api.mvc._
import play.api.data._
import play.api.data.Forms._
import play.api.data.format.Formats._
import play.api.data.validation.{ Constraints }
import play.api.i18n.{ Messages, Lang }
import play.api.libs.concurrent.Execution.Implicits._
import play.api.libs.json.Json.toJson
import play.api.libs.json.{ JsNull, JsArray, Json, JsValue, Writes, JsObject }
import play.api.libs.ws.WS
import play.api.Play.current
import play.api.http

import scala.concurrent.{ Await, Future }
import scala.concurrent.duration._
import scala.util.Random

import com.github.nscala_time.time.Imports._
import org.apache.commons.codec.digest.DigestUtils

import Forms._

/*
 * TODO:
 * - decodeURIComponent any GET custom param
 */

/*
 * Backend of ControlPanel.
 * Pure REST APIs in JSON.
 */
object Application extends Controller {
  /** PredictionIO Commons settings*/
  val config = new Config()
  val users = config.getSettingsUsers()
  val apps = config.getSettingsApps()
  val engines = config.getSettingsEngines()
  val engineInfos = config.getSettingsEngineInfos()
  val algos = config.getSettingsAlgos()
  val algoInfos = config.getSettingsAlgoInfos()
  val offlineEvalMetricInfos = config.getSettingsOfflineEvalMetricInfos()
  val offlineEvals = config.getSettingsOfflineEvals()
  val offlineEvalMetrics = config.getSettingsOfflineEvalMetrics()
  val offlineEvalResults = config.getSettingsOfflineEvalResults()
  val offlineEvalSplitters = config.getSettingsOfflineEvalSplitters()
  val offlineTunes = config.getSettingsOfflineTunes()
  val paramGens = config.getSettingsParamGens()

  /** PredictionIO Commons modeldata */
  val itemRecScores = config.getModeldataItemRecScores()
  val itemSimScores = config.getModeldataItemSimScores()

  /** PredictionIO Commons modeldata */
  val trainingItemRecScores = config.getModeldataTrainingItemRecScores()
  val trainingItemSimScores = config.getModeldataTrainingItemSimScores()

  /** PredictionIO Commons appdata */
  val appDataUsers = config.getAppdataUsers()
  val appDataItems = config.getAppdataItems()
  val appDataU2IActions = config.getAppdataU2IActions()

  /** PredictionIO Commons training set appdata */
  val trainingSetUsers = config.getAppdataTrainingUsers()
  val trainingSetItems = config.getAppdataTrainingItems()
  val trainingSetU2IActions = config.getAppdataTrainingU2IActions()

  /** PredictionIO Commons validation set appdata */
  val validationSetUsers = config.getAppdataValidationUsers()
  val validationSetItems = config.getAppdataValidationItems()
  val validationSetU2IActions = config.getAppdataValidationU2IActions()

  /** PredictionIO Commons test set appdata */
  val testSetUsers = config.getAppdataTestUsers()
  val testSetItems = config.getAppdataTestItems()
  val testSetU2IActions = config.getAppdataTestU2IActions()

  /** Scheduler setting */
  val settingsSchedulerUrl = config.settingsSchedulerUrl

  /** PredictionIO Output */
  val algoOutputSelector = new AlgoOutputSelector(algos)

  /** misc */
  val nameRegex = """\b[a-zA-Z][a-zA-Z0-9_-]*\b""".r

  /** Play Framework security */
  def username(request: RequestHeader) = request.session.get(Security.username)

  def onUnauthorized(request: RequestHeader) = Forbidden(toJson(Map("message" -> toJson("Haven't signed in yet."))))

  def withAuth(f: => String => Request[AnyContent] => Result) = {
    Security.Authenticated(username, onUnauthorized) { user =>
      Action(request => f(user)(request))
    }
  }

  def withAuthAsync(f: => String => Request[AnyContent] => Future[SimpleResult]) = {
    Security.Authenticated(username, onUnauthorized) { user =>
      Action.async(request => f(user)(request))
    }
  }

  object WithUser {
    def apply(f: User => Request[AnyContent] => SimpleResult) = async { user =>
      implicit request =>
        Future.successful(f(user)(request))
    }

    def async(f: User => Request[AnyContent] => Future[SimpleResult]) = withAuthAsync { username =>
      implicit request =>
        users.getByEmail(username).map { user =>
          f(user)(request)
        }.getOrElse(Future.successful(onUnauthorized(request)))
    }
  }

  // TODO: remove
  def withUser(f: User => Request[AnyContent] => Result) = withAuth { username =>
    implicit request =>
      users.getByEmail(username).map { user =>
        f(user)(request)
      }.getOrElse(onUnauthorized(request))
  }

  object WithApp {
    def apply(appid: Int)(f: (User, App) => Request[AnyContent] => SimpleResult) = async(appid) { (user, app) =>
      implicit request =>
        Future.successful(f(user, app)(request))
    }

    def async(appid: Int)(f: (User, App) => Request[AnyContent] => Future[SimpleResult]) = WithUser.async { user =>
      implicit request =>
        apps.getByIdAndUserid(appid, user.id).map { app =>
          f(user, app)(request)
        }.getOrElse(Future.successful(NotFound(Json.obj("message" -> s"Invalid appid ${appid}."))))
    }
  }

  // TODO: remove
  def withApp(appid: Int)(f: (User, App) => Request[AnyContent] => Result) = withUser { user =>
    implicit request =>
      apps.getByIdAndUserid(appid, user.id).map { app =>
        f(user, app)(request)
      }.getOrElse(NotFound(Json.obj("message" -> s"Invalid appid ${appid}.")))
  }

  object WithEngine {
    def apply(appid: Int, engineid: Int)(f: (User, App, Engine) => Request[AnyContent] => SimpleResult) = async(appid, engineid) {
      (user, app, eng) =>
        implicit request =>
          Future.successful(f(user, app, eng)(request))
    }

    def async(appid: Int, engineid: Int)(f: (User, App, Engine) => Request[AnyContent] => Future[SimpleResult]) = WithApp.async(appid) {
      (user, app) =>
        implicit request =>
          engines.getByIdAndAppid(engineid, appid).map { eng =>
            f(user, app, eng)(request)
          }.getOrElse(Future.successful(NotFound(Json.obj("message" -> s"Invalid engineid ${engineid}."))))
    }
  }

  // TODO: remove
  def withEngine(appid: Int, engineid: Int)(f: (User, App, Engine) => Request[AnyContent] => Result) = withApp(appid) {
    (user, app) =>
      implicit request =>
        engines.getByIdAndAppid(engineid, appid).map { eng =>
          f(user, app, eng)(request)
        }.getOrElse(NotFound(Json.obj("message" -> s"Invalid engineid ${engineid}.")))
  }

  object WithAlgo {
    def apply(appid: Int, engineid: Int, algoid: Int)(f: (User, App, Engine, Algo) => Request[AnyContent] => SimpleResult) = async(appid, engineid, algoid) {
      (user, app, eng, algo) =>
        implicit request =>
          Future.successful(f(user, app, eng, algo)(request))
    }

    def async(appid: Int, engineid: Int, algoid: Int)(f: (User, App, Engine, Algo) => Request[AnyContent] => Future[SimpleResult]) = WithEngine.async(appid, engineid) {
      (user, app, eng) =>
        implicit request =>
          algos.getByIdAndEngineid(algoid, engineid).map { algo =>
            f(user, app, eng, algo)(request)
          }.getOrElse(Future.successful(NotFound(Json.obj("message" -> s"Invalid algoid ${algoid}."))))
    }
  }

  // TODO: remove
  def withAlgo(appid: Int, engineid: Int, algoid: Int)(f: (User, App, Engine, Algo) => Request[AnyContent] => Result) = withEngine(appid, engineid) {
    (user, app, eng) =>
      implicit request =>
        algos.getByIdAndEngineid(algoid, engineid).map { algo =>
          f(user, app, eng, algo)(request)
        }.getOrElse(NotFound(Json.obj("message" -> s"Invalid algoid ${algoid}.")))
  }

  object WithOfflineEval {
    def apply(appid: Int, engineid: Int, offlineevalid: Int)(f: (User, App, Engine, OfflineEval) => Request[AnyContent] => SimpleResult) = async(appid, engineid, offlineevalid) {
      (user, app, eng, eval) =>
        implicit request =>
          Future.successful(f(user, app, eng, eval)(request))
    }

    def async(appid: Int, engineid: Int, offlineevalid: Int)(f: (User, App, Engine, OfflineEval) => Request[AnyContent] => Future[SimpleResult]) = WithEngine.async(appid, engineid) {
      (user, app, eng) =>
        implicit request =>
          offlineEvals.getByIdAndEngineid(offlineevalid, engineid).map { eval =>
            f(user, app, eng, eval)(request)
          }.getOrElse(Future.successful(NotFound(Json.obj("message" -> s"Invalid offlineevalid ${offlineevalid}."))))
    }
  }

  // TODO: remove
  def withOfflineEval(appid: Int, engineid: Int, offlineevalid: Int)(f: (User, App, Engine, OfflineEval) => Request[AnyContent] => Result) = withEngine(appid, engineid) {
    (user, app, eng) =>
      implicit request =>
        offlineEvals.getByIdAndEngineid(offlineevalid, engineid).map { eval =>
          f(user, app, eng, eval)(request)
        }.getOrElse(NotFound(Json.obj("message" -> s"Invalid offlineevalid ${offlineevalid}.")))
  }

  private def md5password(password: String) = DigestUtils.md5Hex(password)

  /** Appkey Generation */
  def randomAlphanumeric(n: Int): String = {
    Random.alphanumeric.take(n).mkString
  }

  def showWeb() = Action {
    Ok(views.html.Web.index())
  }

  /* Serve Engines/Algorithms Static Files (avoid PlayFramework's Assets cache problem during development)*/
  def enginebase(path: String) = Action {
    Ok.sendFile(new java.io.File(Play.application.path, "/enginebase/" + path))
    //TODO: Fix Content-Disposition
  }

  def redirectToWeb = Action {
    Redirect("web/")
  }

  /* case class to json conversion */
  implicit val userWrites = new Writes[User] {
    /* note: do not return password */
    def writes(u: User): JsValue = {
      Json.obj(
        "id" -> u.id,
        "username" -> (u.firstName + u.lastName.map(" " + _).getOrElse("")),
        "email" -> u.email
      )
    }
  }

  /**
   * Authenticates user
   *
   * {{{
   * POST
   * JSON parameters:
   *   {
   *     "email" : <string>,
   *     "password" : <string>,
   *     "remember" : <optional string "on">
   *   }
   * JSON response:
   *   {
   *     "id" : <string>,
   *     "username" : <string>,
   *     "email" : <string>
   *   }
   * }}}
   *
   */
  def signin = Action { implicit request =>
    val loginForm = Form(
      tuple(
        "email" -> text,
        "password" -> text,
        "remember" -> optional(text)
      ) verifying ("Invalid email or password", result => result match {
          case (email, password, remember) => users.authenticateByEmail(email, md5password(password)) map { _ => true } getOrElse false
        })
    )

    loginForm.bindFromRequest.fold(
      formWithErrors => Forbidden(toJson(Map("message" -> toJson("Incorrect Email or Password.")))),
      form => {
        users.getByEmail(form._1).map(user =>
          Ok(Json.toJson(user)).withSession(Security.username -> user.email)
        ).getOrElse(
          InternalServerError(Json.obj("message" -> "Could not find your user account."))
        )
      }
    )
  }

  /**
   * Signs out
   *
   * {{{
   * POST
   * JSON parameters:
   *   None
   * JSON response:
   *   None
   * }}}
   */
  def signout = Action {
    Ok.withNewSession
  }

  /**
   * Returns authenticated user info
   * (from session cookie)
   *
   * {{{
   * GET
   * JSON parameters:
   *   None
   * JSON response:
   *   If authenticated
   *   OK
   *   {
   *     "id" : <string>,
   *     "username" : <string>,
   *     "email": <string>
   *   }
   *
   *   If not authenticated:
   *   Forbidden
   *   {
   *     "message" : "Haven't signed in yet."
   *   }
   * }}}
   */
  def getAuth = WithUser { user =>
    implicit request =>
      Ok(Json.toJson(user))
  }

  /**
   * Returns list of apps of the authenticated user
   *
   * {{{
   * GET
   * JSON parameters:
   *   None
   * JSON response:
   *   If not authenticated:
   *   Forbidden
   *   {
   *     "message" : "Haven't signed in yet."
   *   }
   *
   *   If no app:
   *   No Content
   *
   *   If apps are found:
   *   OK
   *   [ { "id" : <appid int>,  "appname" : <string> },
   *     ...
   *   ]
   *
   * }}}
   */
  def getApplist = WithUser { user =>
    implicit request =>

      val userApps = apps.getByUserid(user.id)
      if (!userApps.hasNext) NoContent
      else {
        Ok(JsArray(userApps.map { app =>
          Json.obj("id" -> app.id, "appname" -> app.display)
        }.toSeq))
      }
  }

  /**
   * Returns the app details of this appid
   *
   * {{{
   * GET
   * JSON parameters:
   *   None
   * JSON response:
   *   If not authenticated:
   *   Forbidden
   *   {
   *     "message" : "Haven't signed in yet."
   *   }
   *
   *   If app is not found:
   *   NotFound
   *   {
   *     "message" : "Invalid appid."
   *   }
   *
   *   If app is found:
   *   Ok
   *   {
   *     "id" : <appid int>,
   *     "updatedtime" : <string>,
   *     "userscount": <num of users int>
   *     "itemscount": <num of items int>
   *     "u2icount": <num of u2i Actions int>
   *     "apiurl": <url of API server, string>
   *     "appkey": <string>
   *   }
   * }}}
   *
   * @param id the App ID
   */
  def getAppDetails(id: Int) = WithApp(id) { (user, app) =>
    implicit request =>
      val numUsers = appDataUsers.countByAppid(app.id)
      val numItems = appDataItems.countByAppid(app.id)
      val numU2IActions = appDataU2IActions.countByAppid(app.id)
      Ok(Json.obj(
        "id" -> app.id,
        "updatedtime" -> dateTimeToString(DateTime.now),
        "userscount" -> numUsers,
        "itemscount" -> numItems,
        "u2icount" -> numU2IActions,
        "apiurl" -> "http://yourhost.com:123/appid12",
        "appkey" -> app.appkey
      ))
  }

  /**
   * Returns an app
   *
   * {{{
   * GET
   * JSON parameters:
   *   None
   * JSON response:
   *   If not authenticated:
   *   Forbidden
   *   {
   *     "message" : "Haven't signed in yet."
   *   }
   *
   *   If app is found:
   *   Ok
   *   {
   *     "id" : <appid int>
   *     "appname" : <string>
   *   }
   *
   * }}}
   *
   * @param id the App ID
   */
  def getApp(id: Int) = WithApp(id) { (user, app) =>
    implicit request =>
      Ok(Json.obj(
        "id" -> app.id,
        "appname" -> app.display
      ))
  }

  /**
   * Create an app
   *
   * {{{
   * POST
   * JSON Parameters:
   *   {
   *     "appname" : <the new app name. string>
   *   }
   * JSON Response:
   *   If not authenticated:
   *   Forbidden
   *   {
   *     "message" : "Haven't signed in yet."
   *   }
   *
   *   If creation failed:
   *   BadRequest
   *   {
   *     "message" : "Invalid character for app name."
   *    }
   *
   *   If app is created:
   *   OK
   *   {
   *     "id" : <the appid of the created app. int>,
   *     "appname" : <string>
   *   }
   * }}}
   *
   */
  def createApp = WithUser { user =>
    implicit request =>

      val appForm = Form(single(
        "appname" -> nonEmptyText
      ))

      appForm.bindFromRequest.fold(
        formWithError => {
          val msg = formWithError.errors(0).message // extract 1st error message only
          BadRequest(toJson(Map("message" -> toJson(msg))))
        },
        formData => {
          val an = formData
          val appid = apps.insert(App(
            id = 0,
            userid = user.id,
            appkey = randomAlphanumeric(64),
            display = an,
            url = None,
            cat = None,
            desc = None,
            timezone = "UTC"
          ))
          Logger.info("Create app ID " + appid)

          Ok(Json.obj(
            "id" -> appid,
            "appname" -> an
          ))
        }
      )
  }

  /**
   * Remove an app
   *
   * {{{
   * DELETE
   * JSON Parameters:
   *   None
   * JSON Response:
   *   If not authenticated:
   *   Forbidden
   *   {
   *     "message" : "Haven't signed in yet."
   *   }
   *
   *   If not found:
   *   NotFound
   *   {
   *     "message" : <error message>
   *   }
   *
   *   If error:
   *   InternalServerError
   *   {
   *     "message" : <error message>
   *   }
   *
   *   If deleted successfully:
   *   Ok
   * }}}
   *
   * @param id the App ID
   */
  def removeApp(id: Int) = WithApp.async(id) { (user, app) =>
    implicit request =>

      // don't delete if there is any deployed aglo, sim eval or offline tune pending
      val appEngines = engines.getByAppid(app.id).toList

      val enginesDeployed = appEngines.filter(eng =>
        !(algos.getDeployedByEngineid(eng.id).isEmpty)
      )
      val msgDeployed = "There are deployed algorithms in engines: " + enginesDeployed.map(_.name).mkString(", ") + ". Please undeploy them before delete this app."

      val enginesSimEvals = appEngines.filter(eng =>
        !(Helper.getSimEvalsByEngineid(eng.id).filter(Helper.isPendingSimEval(_)).isEmpty)
      )
      val msgSimEvals = "There are running simulated evaluations in engines: " + enginesSimEvals.map(_.name).mkString(", ") + ". Please stop and delete them before delete this app."

      val enginesOfflineTunes = appEngines.filter(eng =>
        !(offlineTunes.getByEngineid(eng.id).filter(Helper.isPendingOfflineTune(_)).isEmpty)
      )
      val msgOfflineTunes = "There are auto-tuning algorithms in engines: " + enginesOfflineTunes.map(_.name).mkString(", ") + ". Please stop and delete them before delete this app."

      val runningEngines = List(
        (enginesDeployed, msgDeployed),
        (enginesSimEvals, msgSimEvals),
        (enginesOfflineTunes, msgOfflineTunes)
      ).filter { case (x, y) => (!x.isEmpty) }

      if (!runningEngines.isEmpty) {
        val msg = runningEngines.map { case (x, y) => y }.mkString(" ")
        concurrent.Future(Forbidden(Json.obj("message" -> msg)))
      } else {

        val timeout = play.api.libs.concurrent.Promise.timeout("Scheduler is unreachable. Giving up.", concurrent.duration.Duration(10, concurrent.duration.MINUTES))
        val delete = Helper.deleteAppScheduler(app.id)

        concurrent.Future.firstCompletedOf(Seq(delete, timeout)).map {
          case r: SimpleResult => {
            if (r.header.status == http.Status.OK) {
              Helper.deleteApp(id, user.id, keepSettings = false)
            }
            r
          }
          case t: String => InternalServerError(Json.obj("message" -> t))
        }
      }
  }

  /**
   * Erase appdata of this appid
   *
   * {{{
   * POST
   * JSON Parameters:
   *   None
   * JSON Response:
   *   If not authenticated:
   *   Forbidden
   *   {
   *     "message" : "Haven't signed in yet."
   *   }
   *
   *   If erased successfully:
   *   Ok
   * }}}
   *
   * @param id the App ID
   */
  def eraseAppData(id: Int) = WithApp.async(id) { (user, app) =>
    implicit request =>

      val timeout = play.api.libs.concurrent.Promise.timeout("Scheduler is unreachable. Giving up.", concurrent.duration.Duration(10, concurrent.duration.MINUTES))
      val delete = Helper.deleteAppScheduler(app.id)

      concurrent.Future.firstCompletedOf(Seq(delete, timeout)).map {
        case r: SimpleResult => {
          if (r.header.status == http.Status.OK) {
            Helper.deleteApp(id, user.id, keepSettings = true)
          }
          r
        }
        case t: String => InternalServerError(Json.obj("message" -> t))
      }
  }

  /**
   * Returns a list of available engine infos in the system
   *
   * {{{
   * GET
   * JSON Parameters:
   *   None
   * JSON Response:
   *   Ok
   *   [ { "id" : <engine info id stirng>,
   *       "engineinfoname" : <name of the engine info>,
   *       "description": <description in html string>
   *     },
   *     ...
   *   ]
   * }}}
   */
  def getEngineInfoList = Action {
    Ok(JsArray(engineInfos.getAll() map {
      eng =>
        Json.obj(
          "id" -> eng.id,
          "engineinfoname" -> eng.name,
          "description" -> eng.description
        )
    }))
  }

  /**
   * Returns a list of available algo infos of a specific engine info
   *
   * {{{
   * GET
   * JSON Parameters:
   *   None
   * JSON Response:
   *   If the engine info id is not found:
   *   InternalServerError
   *   {
   *     "message" : "Invalid EngineInfo ID."
   *   }
   *
   *   If found:
   *   Ok
   *   { "engineinfoname" : <the name of the engine info>,
   *     "algotypelist" : [ { "id" : <algo info id>,
   *                          "algoinfoname" : <name of the algo info>,
   *                          "description" : <string>,
   *                          "req" : [<technology requirement string>],
   *                          "datareq" : [<data requirement string>]
   *                        }, ...
   *                      ]
   *   }
   * }}}
   *
   * @param id the engine info id
   */
  def getEngineInfoAlgoList(id: String) = Action {
    engineInfos.get(id) map { engineInfo =>
      Ok(Json.obj(
        "engineinfoname" -> engineInfo.name,
        "algotypelist" -> JsArray(
          algoInfos.getByEngineInfoId(id).map { algoInfo =>
            Json.obj(
              "id" -> algoInfo.id,
              "algoinfoname" -> algoInfo.name,
              "description" -> algoInfo.description.getOrElse[String](""),
              "req" -> Json.toJson(algoInfo.techreq),
              "datareq" -> Json.toJson(algoInfo.datareq)
            )
          }
        )
      ))
    } getOrElse InternalServerError(Json.obj("message" -> s"Invalid EngineInfo ID: ${id}."))
  }

  /**
   * Returns a list of available metric infos of a specific engine info
   *
   * {{{
   * GET
   * JSON Parameters:
   *   None
   * JSON Response:
   *   If the engine info id is not found:
   *   InternalServerError
   *   {
   *     "message" : "Invalid EngineInfo ID."
   *   }
   *
   *   If found:
   *   Ok
   *   { "engineinfoname" : <the name of the engine info>,
   *     "metricslist" : [ { "id" : <metric info id>,
   *                         "metricsname" : <short name of the metric info>,
   *                         "metricslongname" : <long name of the metric info>,
   *                         "settingfields" : { "param1" : <param type in string>, ... }
   *                       }, ...
   *                     ]
   *   }
   * }}}
   *
   * @param id the engine info id
   */
  def getEngineInfoMetricsTypeList(id: String) = Action {
    engineInfos.get(id) map { engInfo =>
      val metrics = offlineEvalMetricInfos.getByEngineinfoid(engInfo.id).map { m =>
        Json.obj(
          "id" -> m.id,
          "metricsname" -> m.name,
          "metricslongname" -> m.description,
          "settingfields" -> Json.toJson(
            m.paramorder.map(p =>
              (m.paramnames(p) -> "int") // TODO: param constraint type, hardcode to int now
            ).toMap
          )
        )
      }
      Ok(Json.obj(
        "engineinfoname" -> engInfo.name,
        "metricslist" -> JsArray(metrics)
      ))
    } getOrElse {
      InternalServerError(Json.obj("message" -> s"Invalid engineinfo ID: ${id}."))
    }
  }

  /**
   * Returns list of engines of this appid
   *
   * {{{
   * GET
   * JSON parameters:
   *   None
   * JSON response:
   *   If not authenticated:
   *   Forbidden
   *   {
   *     "message" : "Haven't signed in yet."
   *   }
   *
   *   If no engine:
   *   NoContent
   *
   *   If engines found:
   *   Ok
   *   {
   *     "id" : <appid int>,
   *     "enginelist" : [ { "id" : <engineid int>, "enginename" : <string>, "engineinfoid" : <string> },
   *                       ....,
   *                      { "id" : <engineid int>, "enginename" : <string>, "engineinfoid" : <string> } ]
   *
   *   }
   * }}}
   *
   * @param id the App ID
   */
  def getAppEnginelist(appid: Int) = WithApp(appid) { (user, app) =>
    implicit request =>

      val appEngines = engines.getByAppid(appid)

      if (!appEngines.hasNext) NoContent
      else
        Ok(Json.obj(
          "id" -> appid,
          "enginelist" -> JsArray(appEngines.map { eng =>
            Json.obj("id" -> eng.id, "enginename" -> eng.name, "engineinfoid" -> eng.infoid)
          }.toSeq)
        ))
  }

  /**
   * Returns the engine of this engineid
   *
   * {{{
   * GET
   * JSON Parameters:
   *   None
   * JSON Response:
   *   If not authenticated:
   *   Forbidden
   *   {
   *     "message" : "Haven't signed in yet."
   *   }
   *
   *   If engine not found:
   *   NotFound
   *   {
   *     "message" : "Invalid app id or engine id."
   *   }
   *
   *   If engine found:
   *   Ok
   *   {
   *     "id" : <engine id>,
   *     "engineinfoid" : <engine info id>,
   *     "enginename" : <engine name>,
   *     "enginestatus" : <engine status>
   *   }
   * }}}
   * @note engine status:
   *   noappdata
   *   nodeployedalgo
   *   firsttraining
   *   nomodeldata
   *   nomodeldatanoscheduler
   *   training
   *   running
   *   runningnoscheduler
   *
   * @param appid the App ID
   * @param id the engine ID
   */
  def getEngine(appid: Int, id: Int) = WithEngine(appid, id) { (user, app, eng) =>
    implicit request =>

      val modelDataExist: Boolean = eng.infoid match {
        case "itemrec" => try { itemRecScores.existByAlgo(algoOutputSelector.itemRecAlgoSelection(eng)) } catch { case e: RuntimeException => false }
        case "itemsim" => try { itemSimScores.existByAlgo(algoOutputSelector.itemSimAlgoSelection(eng)) } catch { case e: RuntimeException => false }
        case _ => false
      }
      val deployedAlgos = algos.getDeployedByEngineid(eng.id)
      val hasDeployedAlgo = deployedAlgos.hasNext
      val algo = if (deployedAlgos.hasNext) Some(deployedAlgos.next()) else None
      val engineStatus: String =
        if (appDataUsers.countByAppid(eng.appid) == 0 && appDataItems.countByAppid(eng.appid) == 0 && appDataU2IActions.countByAppid(eng.appid) == 0)
          "noappdata"
        else if (!hasDeployedAlgo)
          "nodeployedalgo"
        else if (!modelDataExist)
          try {
            (Await.result(WS.url(s"${settingsSchedulerUrl}/apps/${eng.appid}/engines/${eng.id}/algos/${algo.get.id}/status").get(), scala.concurrent.duration.Duration(5, SECONDS)).json \ "status").as[String] match {
              case "jobrunning" => "firsttraining"
              case _ => "nomodeldata"
            }
          } catch {
            case e: java.net.ConnectException => "nomodeldatanoscheduler"
          }
        else
          try {
            (Await.result(WS.url(s"${settingsSchedulerUrl}/apps/${eng.appid}/engines/${eng.id}/algos/${algo.get.id}/status").get(), scala.concurrent.duration.Duration(5, SECONDS)).json \ "status").as[String] match {
              case "jobrunning" => "training"
              case _ => "running"
            }
          } catch {
            case e: java.net.ConnectException => "runningnoscheduler"
          }
      Ok(Json.obj(
        "id" -> eng.id, // engine id
        "engineinfoid" -> eng.infoid,
        "appid" -> eng.appid,
        "enginename" -> eng.name,
        "enginestatus" -> engineStatus))
  }

  /**
   * Creates an Engine
   *
   * {{{
   * POST
   * JSON parameters:
   *   {
   *     "engineinfoid" : <engine info id>,
   *     "enginename" : <engine name>
   *   }
   * JSON response:
   *   If not authenticated:
   *   Forbidden
   *   {
   *     "message" : "Haven't signed in yet."
   *   }
   *
   *   if invalid appid:
   *   NotFound
   *   {
   *     "message" : <error message>
   *   }
   *
   *   If bad param:
   *   BadRequest
   *   {
   *     "message" : <error message>
   *   }
   *
   *   If created:
   *   Ok
   *   {
   *     "id" : <new engine id>,
   *     "engineinfoid" : <engine info id>,
   *     "appid" : <app id>,
   *     "enginename" : <engine name>
   *   }
   *
   * }}}
   *
   * @param appid the App ID
   */
  def createEngine(appid: Int) = WithApp(appid) { (user, app) =>
    implicit request =>

      val supportedEngineTypes: Seq[String] = engineInfos.getAll() map { _.id }
      val enginenameConstraint = Constraints.pattern(nameRegex, "constraint.enginename", "Engine names should only contain alphanumerical characters, underscores, or dashes. The first character must be an alphabet.")

      val engineForm = Form(tuple(
        "engineinfoid" -> (text verifying ("This feature will be available soon.", e => supportedEngineTypes.contains(e))),
        "enginename" -> (text verifying ("Please name your engine.", enginename => enginename.length > 0)
          verifying enginenameConstraint)
      ) verifying ("Engine name must be unique.", f => !engines.existsByAppidAndName(appid, f._2))
        verifying ("Engine type is invalid.", f => engineInfos.get(f._1).map(_ => true).getOrElse(false)))

      engineForm.bindFromRequest.fold(
        formWithError => {
          val msg = formWithError.errors(0).message // extract 1st error message only
          BadRequest(toJson(Map("message" -> toJson(msg))))
        },
        formData => {
          val (enginetype, enginename) = formData
          val engineInfo = engineInfos.get(enginetype).get
          val engineId = engines.insert(Engine(
            id = -1,
            appid = appid,
            name = enginename,
            infoid = enginetype,
            itypes = None, // NOTE: default None (means all itypes)
            params = engineInfo.params.map(s => (s._2.id, s._2.defaultvalue))
          ))
          Logger.info("Create engine ID " + engineId)

          // automatically create default algo
          val defaultAlgoType = engineInfo.defaultalgoinfoid
          val params = algoInfos.get(defaultAlgoType).get.params.mapValues(_.defaultvalue)

          val defaultAlgo = Algo(
            id = -1,
            engineid = engineId,
            name = "Default-Algo",
            infoid = defaultAlgoType,
            command = "",
            params = params,
            settings = Map(), // no use for now
            modelset = false, // init value
            createtime = DateTime.now,
            updatetime = DateTime.now,
            status = "deployed", // this is default deployed algo
            offlineevalid = None,
            loop = None
          )

          val algoId = algos.insert(defaultAlgo)
          Logger.info("Create algo ID " + algoId)

          WS.url(settingsSchedulerUrl + "/users/" + user.id + "/sync").get()

          Ok(Json.obj(
            "id" -> engineId, // engine id
            "engineinfoid" -> enginetype,
            "appid" -> appid,
            "enginename" -> enginename))
        }
      )

  }

  /**
   * Removes an engine
   *
   * {{{
   * DELETE
   * JSON parameters:
   *   None
   * JSON response:
   *   If not authenticated:
   *   Forbidden
   *   {
   *     "message" : "Haven't signed in yet."
   *   }
   *
   *   If deleted:
   *   Ok
   *
   * }}}
   *
   * @param appid the App ID
   * @param engineid the engine ID
   */
  def removeEngine(appid: Int, engineid: Int) = WithEngine.async(appid, engineid) { (user, app, eng) =>
    implicit request =>
      // don't delete if there is any sim eval and offline tune pending, or deployed algorithm
      val pendingSimEvals = Helper.getSimEvalsByEngineid(eng.id).filter(x => Helper.isPendingSimEval(x)).toList
      val pendingOfflineTunes = offlineTunes.getByEngineid(eng.id).filter(x => Helper.isPendingOfflineTune(x)).toList
      val deployedAlgos = algos.getDeployedByEngineid(eng.id).toList

      if (deployedAlgos.size != 0) {
        val names = deployedAlgos map (x => x.name) mkString (",")
        Future.successful(Forbidden(Json.obj("message" -> s"This engine has deployed algorithms (${names}). Please undeploy them before delete this engine.")))
      } else if (pendingSimEvals.size != 0) {
        Future.successful(Forbidden(Json.obj("message" -> "There are running simulated evaluations. Please stop and delete them before delete this engine.")))
      } else if (pendingOfflineTunes.size != 0) {
        Future.successful(Forbidden(Json.obj("message" -> "There are auto-tuning algorithms. Please stop and delete them before delete this engine.")))
      } else {
        /** Deletion could take a while */
        val timeout = play.api.libs.concurrent.Promise.timeout("Scheduler is unreachable. Giving up.", concurrent.duration.Duration(10, concurrent.duration.MINUTES))

        // to scheduler: delete engine
        val delete = Helper.deleteEngineScheduler(appid, engineid)

        concurrent.Future.firstCompletedOf(Seq(delete, timeout)).map {
          case r: SimpleResult => {
            if (r.header.status == http.Status.OK) {
              Helper.deleteEngine(engineid, appid, keepSettings = false)
            }
            r
          }
          case t: String => InternalServerError(Json.obj("message" -> t))
        }
      }
  }

  /**
   * Returns a list of available (added but not deployed) algorithms of this engine
   * {{{
   * GET
   * JSON parameters:
   *   None
   * JSON response:
   *   If not authenticated:
   *   Forbidden
   *   {
   *     "message" : "Haven't signed in yet."
   *   }
   *
   *   If no algo:
   *   NoContent
   *
   *   If algos found:
   *   [ { see algoToJson
   *     }, ...
   *   ]
   * }}}
   * @note algo status
   *   TODO: add more info here...
   *
   * @param appid the App ID
   * @param engineid the engine ID
   */
  def getAvailableAlgoList(appid: Int, engineid: Int) = WithEngine(appid, engineid) { (user, app, eng) =>
    implicit request =>

      val engineAlgos = algos.getByEngineid(engineid).filter { Helper.isAvailableAlgo(_) }

      if (!engineAlgos.hasNext) NoContent
      else
        Ok(Json.toJson( // NOTE: only display algos which are not "deployed", nor "simeval"
          engineAlgos.map { algo =>
            val algoInfo = algoInfos.get(algo.infoid)
            algoToJson(algo, appid, algoInfo)
          }.toSeq
        ))
  }

  /**
   * Returns an available algorithm
   * {{{
   * GET
   * JSON parameters:
   *   None
   * JSON response:
   *   If not authenticated:
   *   Forbidden
   *   {
   *     "message" : "Haven't signed in yet."
   *   }
   *
   *   If algo not found:
   *   NotFound
   *   {
   *     "message" : "Invalid app id, engine id or algo id."
   *   }
   *
   *   If found:
   *   Ok
   *   {
   *     see algoToJson
   *   }
   * }}}
   *
   * @param appid the App ID
   * @param engineid the engine ID
   * @param id the algo ID
   */
  def getAvailableAlgo(appid: Int, engineid: Int, id: Int) = WithAlgo(appid, engineid, id) { (user, app, eng, algo) =>
    implicit request =>
      algoInfos.get(algo.infoid).map { info =>
        Ok(algoToJson(algo, appid, Some(info)))
      }.getOrElse {
        InternalServerError(Json.obj("message" -> s"Algoinfo ${algo.infoid} not found."))
      }
  }

  /**
   * Creates an new algorithm
   * {{{
   * POST
   * JSON parameters:
   *   {
   *     "algoinfoid" : <algo info id>,
   *     "algoname" : <algo name>,
   *   }
   * JSON response:
   *   If not authenticated:
   *   Forbidden
   *   {
   *     "message" : "Haven't signed in yet."
   *   }
   *
   *   If invalid appid or engineid:
   *   NotFound
   *   {
   *     "message" : <error message>
   *   }
   *
   *   If creation failed:
   *   BadRequest
   *   {
   *     "message" : <error message>
   *   }
   *
   *   If created:
   *   Ok
   *   {
   *     see algoToJson
   *   }
   *
   * }}}
   *
   * @param appid the App ID
   * @param engineid the engine ID
   */
  def createAvailableAlgo(appid: Int, engineid: Int) = WithEngine(appid, engineid) { (user, app, eng) =>
    implicit request =>

      val supportedAlgoTypes: Seq[String] = algoInfos.getAll map { _.id }
      val algonameConstraint = Constraints.pattern(nameRegex, "constraint.algoname", "Algorithm names should only contain alphanumerical characters, underscores, or dashes. The first character must be an alphabet.")

      val createAlgoForm = Form(tuple(
        "algoinfoid" -> (nonEmptyText verifying ("This feature will be available soon.", t => supportedAlgoTypes.contains(t))),
        "algoname" -> (text verifying ("Please name your algo.", name => name.length > 0)
          verifying algonameConstraint) // same name constraint as engine
      ) verifying ("Algo name must be unique.", f => !algos.existsByEngineidAndName(engineid, f._2)))

      createAlgoForm.bindFromRequest.fold(
        formWithError => {
          val msg = formWithError.errors(0).message // extract 1st error message only
          BadRequest(toJson(Map("message" -> toJson(msg))))
        },
        formData => {
          val (algoType, algoName) = formData

          algoInfos.get(algoType).map { algoInfo =>

            val newAlgo = Algo(
              id = -1,
              engineid = engineid,
              name = algoName,
              infoid = algoType,
              command = "",
              params = algoInfo.params.mapValues(_.defaultvalue),
              settings = Map(), // no use for now
              modelset = false, // init value
              createtime = DateTime.now,
              updatetime = DateTime.now,
              status = "ready", // default status
              offlineevalid = None,
              loop = None
            )

            val algoId = algos.insert(newAlgo)
            Logger.info("Create algo ID " + algoId)

            Ok(algoToJson(newAlgo.copy(id = algoId), appid, Some(algoInfo)))
          }.getOrElse {
            InternalServerError(Json.obj("message" -> s"Algoinfo ${algoType} not found."))
          }
        }
      )
  }

  /**
   * Deletes an algorithm
   * {{{
   * DELETE
   * JSON parameters:
   *   None
   * JSON response:
   *   If not authenticated:
   *   Forbidden
   *   {
   *     "message" : "Haven't signed in yet."
   *   }
   *
   *   If deleted:
   *   Ok
   * }}}
   *
   * @param appid the App ID
   * @param engineid the engine ID
   * @param id the algo ID
   */
  def removeAvailableAlgo(appid: Int, engineid: Int, id: Int) = WithAlgo.async(appid, engineid, id) { (user, app, eng, algo) =>
    implicit request =>
      /** Deletion could take a while */
      val timeout = play.api.libs.concurrent.Promise.timeout("Scheduler is unreachable. Giving up.", concurrent.duration.Duration(10, concurrent.duration.MINUTES))

      val deleteTune = algo.offlinetuneid map { tuneid =>
        offlineTunes.get(tuneid) map { tune =>
          /** Make sure to unset offline tune's creation time to prevent scheduler from picking up */
          offlineTunes.update(tune.copy(createtime = None))

          Helper.stopAndDeleteOfflineTuneScheduler(appid, engineid, tuneid)
        } getOrElse {
          concurrent.Future { Ok }
        }
      } getOrElse {
        concurrent.Future { Ok }
      }

      val deleteAlgo: concurrent.Future[SimpleResult] = Helper.deleteAlgoScheduler(appid, engineid, algo.id)

      val complete: concurrent.Future[SimpleResult] = concurrent.Future.reduce(Seq(deleteTune, deleteAlgo)) { (a, b) =>
        if (a.header.status != http.Status.OK) // keep the 1st error
          a
        else
          b
      }

      concurrent.Future.firstCompletedOf(Seq(complete, timeout)).map {
        case r: SimpleResult => {
          if (r.header.status == http.Status.OK) {
            algo.offlinetuneid map { tuneid =>
              Helper.deleteOfflineTune(tuneid, keepSettings = false)
            }
            Helper.deleteAlgo(algo.id, keepSettings = false)
          }
          r
        }
        case t: String => InternalServerError(Json.obj("message" -> t))
      }
  }

  /**
   * Returns a list of deployed algorithms
   * {{{
   * GET
   * JSON parameters:
   *   None
   * JSON repseon:
   *   If not authenticated:
   *   Forbidden
   *   {
   *     "message" : "Haven't signed in yet."
   *   }
   *
   *   If no deployed algo:
   *   NoContent
   *
   *   If deployed algos found:
   *   {
   *     "updatedtime" : <TODO>,
   *     "status" : <TODO>,
   *     "algolist" : [ { see algoToJson
   *                    }, ...
   *                  ]
   *   }
   * }}}
   *
   * @param appid the App ID
   * @param engineid the engine ID
   */
  def getDeployedAlgoList(appid: Int, engineid: Int) = WithEngine(appid, engineid) { (user, app, eng) =>
    implicit request =>

      val deployedAlgos = algos.getDeployedByEngineid(engineid)

      if (!deployedAlgos.hasNext) NoContent
      else
        Ok(Json.obj(
          "updatedtime" -> "12-03-2012 12:32:12", // TODO: what's this time for?
          "status" -> "Running",
          "algolist" -> Json.toJson(deployedAlgos.map { algo =>
            val algoInfo = algoInfos.get(algo.infoid)
            algoToJson(algo, appid, algoInfo)
          }.toSeq)
        ))
  }

  /**
   * Deploys a list of algorithms (also undeploys any existing deployed algorithms)
   * The status of deployed algorithms change to "deployed"
   *
   * {{{
   * POST
   * JSON parameters:
   *   {
   *     "algoidlist" : [ array of algo ids ]
   *   }
   * JSON response:
   *   If not authenticated:
   *   Forbidden
   *   {
   *     "message" : "Haven't signed in yet."
   *   }
   *
   *   If any of the algo id is not valid:
   *   BadRequest
   *   {
   *     "message" : <error message>
   *   }
   *
   *   If done:
   *   Ok
   *
   * }}}
   *
   * @param appid the App ID
   * @param engineid the engine ID
   */
  def algoDeploy(appid: Int, engineid: Int) = WithEngine(appid, engineid) { (user, app, eng) =>
    implicit request =>
      val deployForm = Form(
        "algoidlist" -> list(number)
      )
      deployForm.bindFromRequest.fold(
        formWithErrors => Ok,
        form => {
          val algoidList = form

<<<<<<< HEAD
          val algoList = algoidList.map(id => (id, algos.getByIdAndEngineid(id, engineid)))
          val invalidAlgos = algoList.filter {
            case (id, algoOpt) => algoOpt match {
              case None => true // not exist
              case Some(x) => (x.status != "ready") // not ready
            }
          }

          // make sure all algoids are valid
          if (!invalidAlgos.isEmpty) {
            val ids = invalidAlgos.map { case (id, algoOpt) => id }.mkString(", ")
            BadRequest(Json.obj("message" -> s"Invalid algo ids: ${ids}."))
          } else {
            algos.getDeployedByEngineid(engineid).foreach { algo =>
              algos.update(algo.copy(status = "ready"))
            }
            algoList.foreach {
              case (id, algoOpt) =>
                // algoOpt can't be None because of invalidAlgos check
                algos.update(algoOpt.get.copy(status = "deployed"))
            }
            WS.url(settingsSchedulerUrl + "/users/" + user.id + "/sync").get()
            Ok
          }
=======
      algo.offlinetuneid map { tuneid =>
        offlineTunes.get(tuneid) map { tune =>

          // get all offlineeval of this offlinetuneid
          val tuneOfflineEvals: Array[OfflineEval] = offlineEvals.getByTuneid(tuneid).toArray.sortBy(_.id)

          val tuneMetrics: Array[OfflineEvalMetric] = tuneOfflineEvals.flatMap { e => offlineEvalMetrics.getByEvalid(e.id) }

          val tuneSplitters: Array[OfflineEvalSplitter] = tuneOfflineEvals.flatMap { e => offlineEvalSplitters.getByEvalid(e.id) }

          // get all offlineeavlresults of each offlineevalid
          val tuneOfflineEvalResults: Array[OfflineEvalResult] = tuneOfflineEvals.flatMap { e => offlineEvalResults.getByEvalid(e.id) }

          // test set score
          val tuneOfflineEvalResultsTestSet: Array[OfflineEvalResult] = tuneOfflineEvalResults.filter(x => (x.splitset == "test"))

          val tuneOfflineEvalResultsTestSetAlgoidMap: Map[Int, Double] = tuneOfflineEvalResultsTestSet.map(x => (x.algoid -> x.score)).toMap

          // get all algos of each offlineevalid
          // note: this happen after getting all available offlineEvalResults,
          // so these retrieved algos may have more algo than those used in offlineEvalResults.
          val tuneAlgos: Array[Algo] = tuneOfflineEvals flatMap { e => algos.getByOfflineEvalid(e.id) }

          val tuneAlgosMap: Map[Int, Algo] = tuneAlgos.map { a => (a.id -> a) }.toMap

          // group by (loop, paramset)
          type AlgoGroupIndex = (Option[Int], Option[Int])

          val tuneAlgosGroup: Map[AlgoGroupIndex, Array[Algo]] = tuneAlgos.groupBy(a => (a.loop, a.paramset))

          // get param of each group
          val tuneAlgosGroupParams: Map[AlgoGroupIndex, (Int, String)] = tuneAlgosGroup.map {
            case (index, arrayOfAlgos) =>
              val algo = arrayOfAlgos(0) // just take 1, all algos of this group will have same params
              val algoInfo = algoInfos.get(algo.infoid).get
              val settings = Helper.displayParams(algoInfo, algo.params)

              (index -> (algo.id, settings))

          }

          // calculate avg
          val avgScores: Map[AlgoGroupIndex, String] = tuneAlgosGroup.mapValues { arrayOfAlgos =>
            // check if all scores available
            val allAvailable = arrayOfAlgos.map(algo => tuneOfflineEvalResultsTestSetAlgoidMap.contains(algo.id)).reduceLeft(_ && _)

            if (allAvailable) {
              val scores: Array[Double] = arrayOfAlgos.map(algo => tuneOfflineEvalResultsTestSetAlgoidMap(algo.id))

              (scores.sum / scores.size).toString
            } else {
              "N/A"
            }
          }

          val metricscorelist = avgScores.toSeq.sortBy(_._1).map {
            case (k, v) =>
              Map(
                "algoautotuneid" -> toJson(tuneAlgosGroupParams(k)._1),
                "settingsstring" -> toJson(tuneAlgosGroupParams(k)._2),
                "score" -> toJson(v))
          }

          val metricscoreiterationlist = tuneOfflineEvals.map { e =>
            tuneOfflineEvalResultsTestSet.filter(x => (x.evalid == e.id)).sortBy(_.algoid).map { r =>

              val algo = tuneAlgosMap(r.algoid)
              val algoInfo = algoInfos.get(algo.infoid).get

              Map(
                "algoautotuneid" -> toJson(r.algoid.toString),
                "settingsstring" -> toJson(Helper.displayParams(algoInfo, algo.params)), // TODO: refactor display param
                "score" -> toJson(r.score))

            }.toSeq
          }.toSeq

          val algoInfo = algoInfos.get(algo.infoid).get
          val metric = tuneMetrics(0)
          val splitter = tuneSplitters(0)
          val splitTrain = ((splitter.settings("trainingPercent").asInstanceOf[Double]) * 100).toInt
          val splitValidation = ((splitter.settings("validationPercent").asInstanceOf[Double]) * 100).toInt
          val splitTest = ((splitter.settings("testPercent").asInstanceOf[Double]) * 100).toInt
          val splitMethod = if (splitter.settings("timeorder").asInstanceOf[Boolean]) "time" else "random"
          val evalIteration = tuneOfflineEvals.size // NOTE: for autotune, number of offline eval is the iteration
          val engineinfoid = engines.get(engineid) map { _.infoid } getOrElse { "unkown-engine" }

          val status: String = (tune.starttime, tune.endtime) match {
            case (Some(x), Some(y)) => "completed"
            case (None, None) => "pending"
            case (Some(x), None) => "running"
            case _ => "error"
          }
          val starttime = tune.starttime map (x => timeFormat.print(x.withZone(DateTimeZone.forID("UTC")))) getOrElse ("-")
          val endtime = tune.endtime map (x => timeFormat.print(x.withZone(DateTimeZone.forID("UTC")))) getOrElse ("-")

          Ok(toJson(
            Map(
              "id" -> toJson(algoid.toString),
              "appid" -> toJson(appid.toString),
              "engineid" -> toJson(engineid.toString),
              "algo" -> toJson(Map(
                "id" -> algo.id.toString,
                "algoname" -> algo.name.toString,
                "appid" -> appid.toString,
                "engineid" -> algo.engineid.toString,
                "algoinfoid" -> algo.infoid,
                "algoinfoname" -> algoInfo.name,
                "settingsstring" -> Helper.displayParams(algoInfo, algo.params)
              )),
              "metric" -> toJson(Map(
                "id" -> metric.id.toString,
                "engineid" -> engineid.toString,
                "engineinfoid" -> engineinfoid,
                "metricsinfoid" -> metric.infoid,
                "metricsname" -> (offlineEvalMetricInfos.get(metric.infoid) map { _.name } getOrElse ""),
                "settingsstring" -> map_k_displayAllParams(metric.params)
              )),
              "metricscorelist" -> toJson(metricscorelist),
              "metricscoreiterationlist" -> toJson(metricscoreiterationlist),

              "splittrain" -> toJson(splitTrain),
              "splitvalidation" -> toJson(splitValidation),
              "splittest" -> toJson(splitTest),
              "splitmethod" -> toJson(splitMethod),
              "evaliteration" -> toJson(evalIteration),

              "status" -> toJson(status),
              "starttime" -> toJson(starttime),
              "endtime" -> toJson(endtime)
            )
          ))

        } getOrElse {
          InternalServerError(Json.obj("message" -> "The offline tune id ${tuneid} does not exist."))
>>>>>>> 501d3bdf
        }
      )
  }

  /**
   * Undeploys all deployed algorithms
   * {{{
   * POST
   * JSON parameters:
   *   None
   * JSON response:
   *   If not authenticated:
   *   Forbidden
   *   {
   *     "message" : "Haven't signed in yet."
   *   }
   *
   *   If done:
   *   Ok
   * }}}
   *
   * @param appid the App ID
   * @param engineid the engine ID
   */
  def algoUndeploy(appid: Int, engineid: Int) = WithEngine(appid, engineid) { (user, app, eng) =>
    implicit request =>

      algos.getDeployedByEngineid(engineid) foreach { algo =>
        algos.update(algo.copy(status = "ready"))
      }
      WS.url(settingsSchedulerUrl + "/users/" + user.id + "/sync").get()
      Ok
  }

  /**
   * Requests to train model now
   * {{{
   * POST
   * JSON parameters:
   *   None
   * JSON response:
   *   If not authenticated:
   *   Forbidden
   *   {
   *     "message" : "Haven't signed in yet."
   *   }
   *
   *   If error:
   *   InternalServerError
   *   {
   *     "message" : <error message>
   *   }
   *
   *   If done:
   *   Ok
   *   {
   *     "message" : <message from scheduler>
   *   }
   * }}}
   *
   * @param appid the App ID
   * @param engineid the engine ID
   */
  def algoTrainNow(appid: Int, engineid: Int) = WithEngine.async(appid, engineid) { (user, app, eng) =>
    implicit request =>
      // No extra param required
      val timeout = play.api.libs.concurrent.Promise.timeout("Scheduler is unreachable. Giving up.", concurrent.duration.Duration(10, concurrent.duration.MINUTES))
      val request = WS.url(s"${settingsSchedulerUrl}/apps/${appid}/engines/${engineid}/trainoncenow").get() map { r =>
        Ok(Json.obj("message" -> (r.json \ "message").as[String]))
      } recover {
        case e: Exception => InternalServerError(Json.obj("message" -> e.getMessage()))
      }

      /** Detect timeout (10 minutes by default) */
      concurrent.Future.firstCompletedOf(Seq(request, timeout)).map {
        case r: SimpleResult => r
        case t: String => InternalServerError(Json.obj("message" -> t))
      }
  }

  /**
   * Returns a list of simulated evalulation for this engine
   *
   * {{{
   * GET
   * JSON parameters:
   *   None
   * JSON response:
   *   If not authenticated:
   *   Forbidden
   *   {
   *     "message" : "Haven't signed in yet."
   *   }
   *
   *   If no sim evals:
   *   NoContent
   *
   *   If found:
   *   Ok
   *   [
   *     { "id" : <sim eval id>,
   *       "appid" : <app id>,
   *       "engineid" : <engine id>,
   *       "algolist" : [
   *                      { "id" : <algo id>,
   *                        "algoname" : <algo name>,
   *                        "appid" : <app id>,
   *                        "engineid" : <engine id>,
   *                        "algoinfoid" : <algo info id>,
   *                        "algoinfoname" : <algo info name>,
   *                        "settingsstring" : <algo setting string>
   *                      }, ...
   *                    ],
   *       "status" : <sim eval status>,
   *       "createtime" : <sim eval create time>,
   *       "endtime" : <sim eval end time>
   *     }, ...
   *   ]
   * }}}
   *
   * @param appid the App ID
   * @param engineid the engine ID
   */
  def getSimEvalList(appid: Int, engineid: Int) = WithEngine(appid, engineid) { (user, app, eng) =>
    implicit request =>

      // get offlineeval for this engine
      val engineOfflineEvals = Helper.getSimEvalsByEngineid(engineid)

      if (!engineOfflineEvals.hasNext) NoContent
      else {
        val resp = Json.toJson(

          engineOfflineEvals.map { eval =>

            val algolist = Json.toJson(
              algos.getByOfflineEvalid(eval.id).map { algo =>
                val algoInfo = algoInfos.get(algo.infoid)
                algoToJson(algo, appid, algoInfo, withParam = true)
              }.toSeq
            )

<<<<<<< HEAD
            val createtime = eval.createtime.map(dateTimeToString(_)).getOrElse("-")
            val starttime = eval.starttime.map(dateTimeToString(_)).getOrElse("-")
            val endtime = eval.endtime.map(dateTimeToString(_)).getOrElse("-")

            Json.obj(
              "id" -> eval.id,
              "appid" -> appid,
              "engineid" -> eval.engineid,
=======
            val evalAlgos = algos.getByOfflineEvalid(eval.id)

            val algolist = if (!evalAlgos.hasNext) JsNull
            else
              toJson(
                evalAlgos.map { algo =>
                  val algoInfo = algoInfos.get(algo.infoid).get // TODO: what if couldn't get the algoInfo here?

                  Map("id" -> algo.id.toString,
                    "algoname" -> algo.name,
                    "appid" -> appid.toString,
                    "engineid" -> algo.engineid.toString,
                    "algoinfoid" -> algo.infoid,
                    "algoinfoname" -> algoInfo.name,
                    "settingsstring" -> Helper.displayParams(algoInfo, algo.params)
                  )
                }.toSeq
              )

            val createtime = eval.createtime map (x => timeFormat.print(x.withZone(DateTimeZone.forID("UTC")))) getOrElse ("-")
            val starttime = eval.starttime map (x => timeFormat.print(x.withZone(DateTimeZone.forID("UTC")))) getOrElse ("-")
            val endtime = eval.endtime map (x => timeFormat.print(x.withZone(DateTimeZone.forID("UTC")))) getOrElse ("-")

            Map(
              "id" -> toJson(eval.id),
              "appid" -> toJson(appid),
              "engineid" -> toJson(eval.engineid),
>>>>>>> 501d3bdf
              "algolist" -> algolist,
              "status" -> getSimEvalStatus(eval),
              "createtime" -> createtime, // NOTE: use createtime here for test date
              "endtime" -> endtime
            )
          }.toSeq
        )
        Ok(resp)
      }
  }

  /**
   * Creates a simulated evalution
   *
   * {{{
   * POST
   * JSON parameters:
   *   {
   *     "algo[i]" : <algo id>,
   *     "metrics[i]" : <metric info id>,
   *     "metricsSettings[i]" : <metric setting>,
   *     "splittrain" : <training set split percentage 1 to 100>,
   *     "splittest" : <test set split percentage 1 to 100>,
   *     "splitmethod" : <split method string: randome, time>
   *     "evaliteration" : <number of iterations>
   *   }
   * JSON response:
   *   If not authenticated:
   *   Forbidden
   *   {
   *     "message" : "Haven't signed in yet."
   *   }
   *
   *   If error:
   *   BadRequest
   *   {
   *     "message" : <error message>
   *   }
   *
   *   If created:
   *   Ok
   *
   * }}}
   * @param appid the App ID
   * @param engineid the engine ID
   */
  def createSimEval(appid: Int, engineid: Int) = WithEngine(appid, engineid) { (user, app, eng) =>
    implicit request =>
      // request payload example
      // {"appid":"1","engineid":"17","algo[0]":"12","algo[1]":"13","metrics[0]":"map_k","metricsSettings[0]":"5","metrics[1]":"map_k","metricsSettings[1]":"10"}
      // {"appid":"17","engineid":"22","algo[0]":"146","metrics[0]":"map_k","metricsSettings[0]":"20","splittrain":"71","splittest":"24","splitmethod":"time","evaliteration":"3"}
      val supportedMetricTypes = offlineEvalMetricInfos.getByEngineinfoid(eng.infoid).map(_.id).toSet
      val simEvalForm = Form(tuple(
        "algo" -> list(number), // algo id
        "metrics" -> (list(text) verifying ("Invalid metrics types.", x => (x.toSet -- supportedMetricTypes).isEmpty)),
        "metricsSettings" -> list(text),
        "splittrain" -> number(1, 100),
        "splittest" -> number(1, 100),
        "splitmethod" -> text,
        "evaliteration" -> (number verifying ("Number of Iteration must be greater than 0", x => (x > 0)))
      ))

      simEvalForm.bindFromRequest.fold(
        formWithError => {
          val msg = formWithError.errors(0).message // extract 1st error message only
          BadRequest(toJson(Map("message" -> toJson(msg))))
        },
        formData => {
          val (algoIds, metricTypes, metricSettings, splitTrain, splitTest, splitMethod, evalIteration) = formData

          // get list of algo obj
          val optAlgos: List[Option[Algo]] = algoIds map { algoId => algos.get(algoId) }

          if (!optAlgos.contains(None)) {
            val listOfAlgos: List[Algo] = optAlgos map (x => x.get)

            SimEval.createSimEval(engineid, listOfAlgos, metricTypes, metricSettings,
              splitTrain, 0, splitTest, splitMethod, evalIteration, None)

            WS.url(settingsSchedulerUrl + "/users/" + user.id + "/sync").get()

            Ok
          } else {
            BadRequest(toJson(Map("message" -> toJson("Invalid algo ids."))))
          }
        }
      )
  }

  /**
   * Requests to stop and delete simulated evalution (including running/pending job)
   *
   * {{{
   * DELETE
   * JSON parameters:
   *   None
   * JSON response:
   *   If not authenticated:
   *   Forbidden
   *   {
   *     "message" : "Haven't signed in yet."
   *   }
   *
   *   If not found:
   *   NotFound
   *   {
   *     "message" : <error message>
   *   }
   *
   *   If error:
   *   InternalServerError
   *   {
   *     "message" : <error message>
   *   }
   *
   *   If deleted:
   *   Ok
   *   {
   *      "message" : "Offline evaluation ID $id has been deleted"
   *   }
   * }}}
   *
   * @param appid the App ID
   * @param engineid the engine ID
   * @param id the offline evaluation ID
   *
   */
  def removeSimEval(appid: Int, engineid: Int, id: Int) = WithOfflineEval.async(appid, engineid, id) { (user, app, eng, oe) =>
    implicit request =>
      // remove algo, remove metric, remove offline eval
      /** Make sure to unset offline eval's creation time to prevent scheduler from picking up */
      offlineEvals.update(oe.copy(createtime = None))

      /** Deletion of app data and model data could take a while */
      val timeout = play.api.libs.concurrent.Promise.timeout("Scheduler is unreachable. Giving up.", concurrent.duration.Duration(10, concurrent.duration.MINUTES))

      val complete = Helper.stopAndDeleteSimEvalScheduler(appid, engineid, oe.id)

      /** Detect timeout (10 minutes by default) */
      concurrent.Future.firstCompletedOf(Seq(complete, timeout)).map {
        case r: SimpleResult => {
          if (r.header.status == http.Status.OK) {
            Helper.deleteOfflineEval(oe.id, keepSettings = false)
          }
          r
        }
        case t: String => InternalServerError(Json.obj("message" -> t))
      }
  }

  /**
   * Returns the simulated evaluation report
   *
   * {{{
   * GET
   * JSON parameters:
   *   None
   * JSON response:
   *   If not authenticated:
   *   Forbidden
   *   {
   *     "message" : "Haven't signed in yet."
   *   }
   *
   *   If not found:
   *   {
   *     "message" : <error message>
   *   }
   *
   *   If found:
   *   Ok
   *   {
   *     "id" : <sim eval id>,
   *     "appid" : <app id>,
   *     "engineid" : <engine id>,
   *     "algolist" : [
   *                    {
   *                      "id" : <algo id>,
   *                      "algoname" : <algo name>,
   *                      "appid" : <app id>,
   *                      "engineid" : <engine id>,
   *                      "algoinfoid" : <algo info id>,
   *                      "algoinfoname" : <algo info name>,
   *                      "settingsstring" : <algo setting string>
   *                    }, ...
   *                  ],
   *     "metricslist" : [
   *                       {
   *                         "id" : <metric id>,
   *                         "metricsinfoid" : <metric info id>,
   *                         "metricsname" : <metric name>,
   *                         "settingsstring" : <metric setting string>
   *                       }, ...
   *                     ],
   *     "metricscorelist" : [
   *                           {
   *                             "algoid" : <algo id>,
   *                             "metricsid" : <metric id>,
   *                             "score" : <average score>
   *                           }, ...
   *                         ],
   *     "metricscoreiterationlist" : [
   *                                    {
   *                                      "algoid" : <algo id>,
   *                                      "metricsid" : <metric id>,
   *                                      "score" : <score of this iteration>
   *                                    }, ...
   *                                  ],
   *     "splittrain" : <training set split percentage 1 to 100>,
   *     "splittest" : <test set split percentage 1 to 100>,
   *     "splitmethod" : <split method string: randome, time>
   *     "evaliteration" : <number of iterations>,
   *     "status" : <eval status>,
   *     "starttime" : <start time>,
   *     "endtime" : <end time>
   *   }
   * }}}
   *
   * @param appid the App ID
   * @param engineid the engine ID
   * @param id the offline evaluation ID
   */
  def getSimEvalReport(appid: Int, engineid: Int, id: Int) = WithOfflineEval(appid, engineid, id) { (user, app, eng, eval) =>
    implicit request =>

      val status = getSimEvalStatus(eval)

      val evalAlgos = algos.getByOfflineEvalid(eval.id).toArray

<<<<<<< HEAD
      val algolist = Json.toJson(
        evalAlgos.map { algo =>
          val algoInfo = algoInfos.get(algo.infoid)
          algoToJson(algo, appid, algoInfo, withParam = true)
        }.toSeq
      )
=======
      val algolist =
        if (evalAlgos.isEmpty) // TODO: shouldn't expect this happen
          JsNull
        else {
          toJson(
            evalAlgos.map { algo =>

              val algoInfo = algoInfos.get(algo.infoid).get // TODO: what if couldn't get the algoInfo here?

              Map("id" -> algo.id.toString,
                "algoname" -> algo.name,
                "appid" -> appid.toString,
                "engineid" -> algo.engineid.toString,
                "algoinfoid" -> algo.infoid,
                "algoinfoname" -> algoInfo.name,
                "settingsstring" -> Helper.displayParams(algoInfo, algo.params)
              )
            }.toSeq
          )
        }
>>>>>>> 501d3bdf

      val evalMetrics = offlineEvalMetrics.getByEvalid(eval.id).toArray

      val metricslist = Json.toJson(
        evalMetrics.map { metric =>
          val metricInfo = offlineEvalMetricInfos.get(metric.infoid)
          offlineEvalMetricToJson(metric, metricInfo, withParam = true)
        }.toSeq
      )

      val evalResults = offlineEvalResults.getByEvalid(eval.id).toArray

      val metricscorelist = Json.toJson(
        (for (algo <- evalAlgos; metric <- evalMetrics) yield {

          val results = evalResults
            .filter(x => ((x.metricid == metric.id) && (x.algoid == algo.id)))
            .map(x => x.score)

          val num = results.length
          val avg = if ((results.isEmpty) || (num != eval.iterations)) "N/A" else ((results.reduceLeft(_ + _) / num).toString)

          Json.obj(
            "algoid" -> algo.id,
            "metricsid" -> metric.id,
            "score" -> avg
          )
        }).toSeq
      )

      val metricscoreiterationlist = Json.toJson((for (i <- 1 to eval.iterations) yield {
        val defaultScore = (for (algo <- evalAlgos; metric <- evalMetrics) yield {
          ((algo.id, metric.id) -> "N/A") // default score
        }).toMap

        val evalScore = evalResults.filter(x => (x.iteration == i)).map(r =>
          ((r.algoid, r.metricid) -> r.score.toString)).toMap

        // overwrite defaultScore with evalScore
        (defaultScore ++ evalScore).map {
          case ((algoid, metricid), score) =>
            Json.obj("algoid" -> algoid, "metricsid" -> metricid, "score" -> score)
        }
      }).toSeq)

      val starttime = eval.starttime map (dateTimeToString(_)) getOrElse ("-")
      val endtime = eval.endtime map (dateTimeToString(_)) getOrElse ("-")

      // get splitter data
      val splitters = offlineEvalSplitters.getByEvalid(eval.id)

      if (splitters.hasNext) {
        val splitter = splitters.next

        val splitTrain = ((splitter.settings("trainingPercent").asInstanceOf[Double]) * 100).toInt
        val splitTest = ((splitter.settings("testPercent").asInstanceOf[Double]) * 100).toInt
        val splitMethod = if (splitter.settings("timeorder").asInstanceOf[Boolean]) "time" else "random"

        if (splitters.hasNext) {
          InternalServerError(Json.obj("message" -> s"More than one splitter found for this Offline Eval ID: ${eval.id}"))
        } else {
          Ok(Json.obj(
            "id" -> eval.id,
            "appid" -> appid,
            "engineid" -> eval.engineid,
            "algolist" -> algolist,
            "metricslist" -> metricslist,
            "metricscorelist" -> metricscorelist,
            "metricscoreiterationlist" -> metricscoreiterationlist,
            "splittrain" -> splitTrain,
            "splittest" -> splitTest,
            "splitmethod" -> splitMethod,
            "evaliteration" -> eval.iterations,
            "status" -> status,
            "starttime" -> starttime,
            "endtime" -> endtime
          ))
        }
      } else {
        InternalServerError(Json.obj("message" -> s"No splitter found fo this Offline Eval ID ${eval.id}."))
      }

  }

  /**
   * Returns the algorithm auto tune report
   *
   * {{{
   * GET
   * JSON parameters:
   *   None
   * JSON response:
   *   If not authenticated:
   *   Forbidden
   *   {
   *     "message" : "Haven't signed in yet."
   *   }
   *
   *   If not found:
   *   NotFound
   *   {
   *     "message" : <error message>
   *   }
   *
   *   If found:
   *   Ok
   *   {
   *     "id" : <original algo id>,
   *     "appid" : <app id>,
   *     "engineid" : <engine id>,
   *     "algo" : {
   *                "id" : <original algo id>,
   *                "algoname" : <algo name>,
   *                "appid" : <app id>,
   *                "engineid" : <engine id>,
   *                "algoinfoid" : <algo info id>,
   *                "algoinfoname" : <algo info name>,
   *                "settingsstring" : <algo setting string>
   *              },
   *     "metric" : {
   *                  "id" : <metric id>,
   *                  "metricsinfoid" : <metric info id>,
   *                  "metricsname" : <metric name>,
   *                  "settingsstring" : <metric setting string>
   *                },
   *     "metricscorelist" : [
   *                           {
   *                             "algoautotuneid" : <tuned algo id>,
   *                             "settingsstring" : <algo setting string>,
   *                             "score" : <average score>
   *                           }, ...
   *                         ],
   *     "metricscoreiterationlist" : [
   *                                    [ {
   *                                        "algoautotuneid" : <tuned algo id 1>,
   *                                        "settingsstring" : <algo setting string>,
   *                                        "score" : <score of 1st iteration for this tuned algo id>
   *                                      },
   *                                      {
   *                                        "algoautotuneid" : <tuned algo id 2>,
   *                                        "settingsstring" : <algo setting string>,
   *                                        "score" : <score of 1st iteration for this tuned algo id>
   *                                      }, ...
   *                                    ],
   *                                    [ {
   *                                        "algoautotuneid" : <tuned algo id 1>,
   *                                        "settingsstring" : <algo setting string>,
   *                                        "score" : <score of 2nd iteration for this tuned algo id>
   *                                      },
   *                                      {
   *                                        "algoautotuneid" : <tuned algo id 2>,
   *                                        "settingsstring" : <algo setting string>,
   *                                        "score" : <score of 2nd iteration for this tuned algo id>
   *                                      }, ...
   *                                    ], ...
   *                                  ],
   *     "splittrain" : <training set split percentage 1 to 100>,
   *     "splitvalidation" : <validation set split percentage 1 to 100>,
   *     "splittest" : <test set split percentage 1 to 100>,
   *     "splitmethod" : <split method string: randome, time>
   *     "evaliteration" : <number of iterations>,
   *     "status" : <auto tune status>,
   *     "starttime" : <start time>,
   *     "endtime" : <end time>
   *   }
   * }}}
   *
   * @param appid the App ID
   * @param engineid the engine ID
   * @param algoid the algo ID
   */
  def getAlgoAutotuningReport(appid: Int, engineid: Int, algoid: Int) = WithAlgo(appid, engineid, algoid) { (user, app, eng, algo) =>
    implicit request =>

      algo.offlinetuneid map { tuneid =>
        offlineTunes.get(tuneid) map { tune =>

          val algoInfo = algoInfos.get(algo.infoid)

          // get all offlineeval of this offlinetuneid
          val tuneOfflineEvals: Array[OfflineEval] = offlineEvals.getByTuneid(tuneid).toArray.sortBy(_.id)

          val tuneMetrics: Array[OfflineEvalMetric] = tuneOfflineEvals.flatMap { e => offlineEvalMetrics.getByEvalid(e.id) }

          val tuneSplitters: Array[OfflineEvalSplitter] = tuneOfflineEvals.flatMap { e => offlineEvalSplitters.getByEvalid(e.id) }

          // get all offlineeavlresults of each offlineevalid
          val tuneOfflineEvalResults: Array[OfflineEvalResult] = tuneOfflineEvals.flatMap { e => offlineEvalResults.getByEvalid(e.id) }

          // test set score
          val tuneOfflineEvalResultsTestSet: Array[OfflineEvalResult] = tuneOfflineEvalResults.filter(x => (x.splitset == "test"))

          val tuneOfflineEvalResultsTestSetAlgoidMap: Map[Int, Double] = tuneOfflineEvalResultsTestSet.map(x => (x.algoid -> x.score)).toMap

          // get all algos of each offlineevalid
          // note: this happen after getting all available offlineEvalResults,
          // so these retrieved algos may have more algo than those used in offlineEvalResults.
          val tuneAlgos: Array[Algo] = tuneOfflineEvals flatMap { e => algos.getByOfflineEvalid(e.id) }

          val tuneAlgosMap: Map[Int, Algo] = tuneAlgos.map { a => (a.id -> a) }.toMap

          // group by (loop, paramset)
          type AlgoGroupIndex = (Option[Int], Option[Int])

          val tuneAlgosGroup: Map[AlgoGroupIndex, Array[Algo]] = tuneAlgos.groupBy(a => (a.loop, a.paramset))

          // get param of each group
          val tuneAlgosGroupParams: Map[AlgoGroupIndex, (Int, String)] = tuneAlgosGroup.map {
            case (index, arrayOfAlgos) =>
              val algo = arrayOfAlgos(0) // just take 1, all algos of this group will have same params
              val settings = algoParamToString(algo, algoInfo)

              (index -> (algo.id, settings))
          }

          // calculate avg
          val avgScores: Map[AlgoGroupIndex, String] = tuneAlgosGroup.mapValues { arrayOfAlgos =>
            // check if all scores available
            val allAvailable = arrayOfAlgos.map(algo => tuneOfflineEvalResultsTestSetAlgoidMap.contains(algo.id)).reduceLeft(_ && _)

            if (allAvailable) {
              val scores: Array[Double] = arrayOfAlgos.map(algo => tuneOfflineEvalResultsTestSetAlgoidMap(algo.id))

              (scores.sum / scores.size).toString
            } else {
              "N/A"
            }
          }

          val metricscorelist = avgScores.toSeq.sortBy(_._1).map {
            case (k, v) =>
              Json.obj(
                "algoautotuneid" -> tuneAlgosGroupParams(k)._1,
                "settingsstring" -> tuneAlgosGroupParams(k)._2,
                "score" -> v)
          }

          val metricscoreiterationlist = tuneOfflineEvals.map { e =>
            tuneOfflineEvalResultsTestSet.filter(x => (x.evalid == e.id)).sortBy(_.algoid).map { r =>

              val algo = tuneAlgosMap(r.algoid)

              Json.obj(
                "algoautotuneid" -> r.algoid,
                "settingsstring" -> algoParamToString(algo, algoInfo),
                "score" -> r.score)
            }.toSeq
          }.toSeq

          val metric = tuneMetrics(0)
          val metricInfo = offlineEvalMetricInfos.get(metric.infoid)
          val splitter = tuneSplitters(0)
          val splitTrain = ((splitter.settings("trainingPercent").asInstanceOf[Double]) * 100).toInt
          val splitValidation = ((splitter.settings("validationPercent").asInstanceOf[Double]) * 100).toInt
          val splitTest = ((splitter.settings("testPercent").asInstanceOf[Double]) * 100).toInt
          val splitMethod = if (splitter.settings("timeorder").asInstanceOf[Boolean]) "time" else "random"
          val evalIteration = tuneOfflineEvals.size // NOTE: for autotune, number of offline eval is the iteration
          val engineinfoid = engines.get(engineid) map { _.infoid } getOrElse { "unkown-engine" }

          val starttime = tune.starttime map (dateTimeToString(_)) getOrElse ("-")
          val endtime = tune.endtime map (dateTimeToString(_)) getOrElse ("-")

          Ok(Json.obj(
            "id" -> algoid,
            "appid" -> appid,
            "engineid" -> engineid,
            "algo" -> algoToJson(algo, appid, algoInfo, withParam = true),
            "metric" -> offlineEvalMetricToJson(metric, metricInfo, withParam = true),
            "metricscorelist" -> Json.toJson(metricscorelist),
            "metricscoreiterationlist" -> Json.toJson(metricscoreiterationlist),
            "splittrain" -> splitTrain,
            "splitvalidation" -> splitValidation,
            "splittest" -> splitTest,
            "splitmethod" -> splitMethod,
            "evaliteration" -> evalIteration,
            "status" -> getOfflineTuneStatus(tune),
            "starttime" -> starttime,
            "endtime" -> endtime
          ))
        } getOrElse {
          InternalServerError(Json.obj("message" -> s"The offline tune id ${tuneid} does not exist."))
        }
      } getOrElse {
        InternalServerError(Json.obj("message" -> "This algo does not have offline tune."))
      }
  }

  /**
   * Applies the selected tuned algo's params to this algo
   *
   * {{{
   * POST
   * JSON parameters:
   *   {
   *     "tunedalgoid" : <the tuned algo id. This algo's parameters will be used>
   *   }
   * JSON response:
   *   If not authenticated:
   *   Forbidden
   *   {
   *     "message" : "Haven't signed in yet."
   *   }
   *
   *   If error:
   *   BadRequest
   *   {
   *     "message" : <error message>
   *   }
   *
   *   If algo not found:
   *   NotFound
   *   {
   *     "message" : <error message>
   *   }
   *   If applied:
   *   Ok
   *
   * }}}
   *
   * @param appid the App ID
   * @param engineid the engine ID
   * @param algoid the algo ID to which the tuned parameters are applied
   */
  def algoAutotuningSelect(appid: Int, engineid: Int, algoid: Int) = WithAlgo(appid, engineid, algoid) { (user, app, eng, algo) =>
    implicit request =>

      // Apply POST request params of tunedalgoid to algoid
      // update the status of algoid from 'tuning' or 'tuned' to 'ready'

      val form = Form("tunedalgoid" -> number)

      form.bindFromRequest.fold(
        formWithError => {
          val msg = formWithError.errors(0).message // extract 1st error message only
          BadRequest(toJson(Map("message" -> toJson(msg))))
        },
        formData => {
          val tunedAlgoid = formData

          val orgAlgo = algos.get(algoid)
          val tunedAlgo = algos.get(tunedAlgoid)

          if ((orgAlgo == None) || (tunedAlgo == None)) {
            NotFound(toJson(Map("message" -> toJson("Invalid app id, engine id or algo id."))))
          } else {
            val tunedAlgoParams = tunedAlgo.get.params ++ Map("tune" -> "manual")
            algos.update(orgAlgo.get.copy(
              params = tunedAlgoParams,
              status = "ready"
            ))

            Ok
          }
        }
      )
  }

<<<<<<< HEAD
=======
  def getEngineSettings(appid: Int, engineid: Int) = WithEngine(appid, engineid) { (user, app, engine) =>
    implicit request =>
      engineInfos.get(engine.infoid) map { engineInfo =>
        val params = engineInfo.params.mapValues(_.defaultvalue) ++ engine.params

        Ok(toJson(Map(
          "id" -> toJson(engine.id), // engine id
          "appid" -> toJson(engine.appid),
          "allitemtypes" -> toJson(engine.itypes == None),
          "itemtypelist" -> engine.itypes.map(x => toJson(x.toIterator.toSeq)).getOrElse(JsNull)) ++
          (params map { case (k, v) => (k, toJson(v.toString)) })))
      } getOrElse {
        NotFound(toJson(Map("message" -> toJson(s"Invalid EngineInfo ID: ${engine.infoid}"))))
      }
  }

  def updateEngineSettings(appid: Int, engineid: Int) = WithEngine(appid, engineid) { (user, app, engine) =>
    implicit request =>
      val f = Form(tuple(
        "infoid" -> mapOfStringToAny,
        "allitemtypes" -> boolean,
        "itemtypelist" -> list(text)))
      f.bindFromRequest.fold(
        e => BadRequest(toJson(Map("message" -> toJson(e.toString)))),
        f => {
          val (params, allitemtypes, itemtypelist) = f
          // NOTE: read-modify-write the original param
          val itypes = if (itemtypelist.isEmpty) None else Option(itemtypelist)
          val updatedParams = engine.params ++ params - "infoid"
          val updatedEngine = engine.copy(itypes = itypes, params = updatedParams)
          engines.update(updatedEngine)
          Ok
        })
  }

  def getEngineTemplateHtml(appid: Int, engineid: Int) = WithEngine(appid, engineid) { (user, app, engine) =>
    implicit request =>
      //Ok(views.html.engines.template(engine.infoid))
      engineInfos.get(engine.infoid) map { engineInfo =>
        if (engineInfo.paramsections.isEmpty)
          Ok(views.html.engines.template(handleParamSections[EngineInfo](Seq(ParamSection(
            name = "Parameter Settings",
            description = Some("No extra setting is required for this engine."))), engineInfo, 1), true))
        else
          Ok(views.html.engines.template(handleParamSections[EngineInfo](engineInfo.paramsections, engineInfo, 1), false))
      } getOrElse {
        NotFound(s"EngineInfo ID ${engine.infoid} not found")
      }
  }

  def getEngineTemplateJs(appid: Int, engineid: Int) = WithEngine(appid, engineid) { (user, app, engine) =>
    implicit request =>
      Ok(views.js.engines.template(engine.infoid, Seq()))
      engineInfos.get(engine.infoid) map { engineInfo =>
        Ok(views.js.engines.template(
          engineInfo.id,
          engineInfo.paramsections.map(collectParams(engineInfo, _)).foldLeft(Set[Param]())(_ ++ _).toSeq))
      } getOrElse {
        NotFound(s"EngineInfo ID ${engine.infoid} not found")
      }
  }

  def getAlgoSettings(appid: Int, engineid: Int, algoid: Int) = WithAlgo(appid, engineid, algoid) { (user, app, engine, algo) =>
    implicit request =>
      // TODO: check user owns this app + engine + aglo
      algoInfos.get(algo.infoid) map { algoInfo =>
        // get default params from algoinfo and combined with existing params
        val params = algoInfo.params.mapValues(_.defaultvalue) ++ algo.params

        Ok(toJson(Map(
          "id" -> toJson(algo.id),
          "appid" -> toJson(appid),
          "engineid" -> toJson(engineid)) ++
          (params map { case (k, v) => (k, toJson(v.toString)) })))
      } getOrElse {
        NotFound(toJson(Map("message" -> toJson(s"Invalid AlgoInfo ID: ${algo.infoid}"))))
      }
  }

  def updateAlgoSettings(appid: Int, engineid: Int, algoid: Int) = WithAlgo(appid, engineid, algoid) { (user, app, engine, algo) =>
    implicit request =>
      val f = Form(single("infoid" -> mapOfStringToAny))
      f.bindFromRequest.fold(
        e => BadRequest(toJson(Map("message" -> toJson(e.toString)))),
        params => {
          // NOTE: read-modify-write the original param
          val updatedParams = algo.params ++ params - "infoid"
          val updatedAlgo = algo.copy(params = updatedParams)
          algos.update(updatedAlgo)
          Ok
        })
  }

  def getAlgoTemplateHtml(appid: Int, engineid: Int, algoid: Int) = WithAlgo(appid, engineid, algoid) { (user, app, engine, algo) =>
    implicit request =>
      algoInfos.get(algo.infoid) map { algoInfo =>
        if (algoInfo.paramsections.isEmpty)
          Ok(views.html.algos.template(handleParamSections[AlgoInfo](Seq(ParamSection(
            name = "Parameter Settings",
            description = Some("No extra setting is required for this algorithm."))), algoInfo, 1), true))
        else
          Ok(views.html.algos.template(handleParamSections[AlgoInfo](algoInfo.paramsections, algoInfo, 1), false))
      } getOrElse {
        NotFound(s"AlgoInfo ID ${algo.infoid} not found")
      }
  }

  def getAlgoTemplateJs(appid: Int, engineid: Int, algoid: Int) = WithAlgo(appid, engineid, algoid) { (user, app, engine, algo) =>
    implicit request =>
      algoInfos.get(algo.infoid) map { algoInfo =>
        Ok(views.js.algos.template(
          algoInfo.id,
          algoInfo.paramsections.map(collectParams(algoInfo, _)).foldLeft(Set[Param]())(_ ++ _).toSeq,
          algoInfo.paramsections.map(collectParams(algoInfo, _, true)).foldLeft(Set[Param]())(_ ++ _).toSeq))
      } getOrElse {
        NotFound(s"AlgoInfo ID ${algo.infoid} not found")
      }
  }

  def collectParams[T <: Info](info: T, paramsection: ParamSection, tuning: Boolean = false): Set[Param] = {
    if (tuning)
      if (paramsection.sectiontype == "tuning")
        paramsection.params.map(_.map(info.params(_)).toSet).getOrElse(Set()) ++
          paramsection.subsections.map(_.map(collectParams(info, _, false)).reduce(_ ++ _)).getOrElse(Set())
      else
        paramsection.subsections.map(_.map(collectParams(info, _, tuning)).reduce(_ ++ _)).getOrElse(Set())
    else
      paramsection.params.map(_.map(info.params(_)).toSet).getOrElse(Set()) ++
        paramsection.subsections.map(_.map(collectParams(info, _, tuning)).reduce(_ ++ _)).getOrElse(Set())
  }

  def handleParam[T <: Info](param: Param, info: T, tuning: Boolean = false): String = {
    val content = param.ui.uitype match {
      case "selection" =>
        uiSelection[T](info, param.id, param.name, param.description, param.ui.selections.map(_.map(s => (s.name, s.value))).get)
      case "slider" =>
        uiSlider[T](info, param.id, param.name, param.description)
      case _ =>
        if (tuning)
          uiTextPair[T](info, param.id + "Min", param.id + "Max", param.name, param.description)
        else
          uiText[T](info, param.id, param.name, param.description)
    }
    content.toString
  }

  def handleParamSections[T <: Info](paramsections: Seq[ParamSection], info: T, level: Int, tuning: Boolean = false): String = {
    paramsections map { paramsection =>
      if (paramsection.sectiontype == "tuning")
        views.html.algos.sectionmanualauto(
          paramsection.name,
          handleParamSectionContent[T](paramsection, info, level),
          handleParamSectionContent[T](paramsection, info, level, true))
      else if (level > 1)
        uiSection2[T](info, paramsection.name, paramsection.description, handleParamSectionContent[T](paramsection, info, level, tuning))
      else
        uiSection1[T](info, paramsection.name, paramsection.description, handleParamSectionContent[T](paramsection, info, level, tuning))
    } mkString ""
  }

  def handleParamSectionContent[T <: Info](paramsection: ParamSection, info: T, level: Int, tuning: Boolean = false) = {
    paramsection.params.map(_.map(p => handleParam[T](info.params(p), info, tuning)).mkString).getOrElse("") +
      paramsection.subsections.map(handleParamSections[T](_, info, level + 1, tuning)).getOrElse("")
  }

  def uiText[T <: Info](info: T, id: String, name: String, description: Option[String]) = {
    info match {
      case _: AlgoInfo =>
        views.html.algos.text(id, name, description)
      case _: EngineInfo =>
        views.html.engines.text(id, name, description)
    }
  }

  def uiTextPair[T <: Info](info: T, id1: String, id2: String, name: String, description: Option[String]) = {
    views.html.algos.textpair(id1, id2, name, description)
  }

  def uiSlider[T <: Info](info: T, id: String, name: String, description: Option[String]) = {
    views.html.engines.slider(id, name, description)
  }

  def uiSelection[T <: Info](info: T, id: String, name: String, description: Option[String], selections: Seq[(String, String)]) = {
    info match {
      case _: AlgoInfo =>
        views.html.algos.selection(id, name, description, selections)
      case _: EngineInfo =>
        views.html.engines.selection(id, name, description, selections)
    }
  }

  def uiSection1[T <: Info](info: T, name: String, description: Option[String], content: String) = {
    info match {
      case _: AlgoInfo =>
        views.html.algos.section1(name, description, content)
      case _: EngineInfo =>
        views.html.engines.section1(name, description, content)
    }
  }

  def uiSection2[T <: Info](info: T, name: String, description: Option[String], content: String) = {
    info match {
      case _: AlgoInfo =>
        views.html.algos.section2(name, description, content)
      case _: EngineInfo =>
        views.html.engines.section2(name, description, content)
    }
  }
>>>>>>> 501d3bdf
}<|MERGE_RESOLUTION|>--- conflicted
+++ resolved
@@ -1390,8 +1390,6 @@
         formWithErrors => Ok,
         form => {
           val algoidList = form
-
-<<<<<<< HEAD
           val algoList = algoidList.map(id => (id, algos.getByIdAndEngineid(id, engineid)))
           val invalidAlgos = algoList.filter {
             case (id, algoOpt) => algoOpt match {
@@ -1416,143 +1414,6 @@
             WS.url(settingsSchedulerUrl + "/users/" + user.id + "/sync").get()
             Ok
           }
-=======
-      algo.offlinetuneid map { tuneid =>
-        offlineTunes.get(tuneid) map { tune =>
-
-          // get all offlineeval of this offlinetuneid
-          val tuneOfflineEvals: Array[OfflineEval] = offlineEvals.getByTuneid(tuneid).toArray.sortBy(_.id)
-
-          val tuneMetrics: Array[OfflineEvalMetric] = tuneOfflineEvals.flatMap { e => offlineEvalMetrics.getByEvalid(e.id) }
-
-          val tuneSplitters: Array[OfflineEvalSplitter] = tuneOfflineEvals.flatMap { e => offlineEvalSplitters.getByEvalid(e.id) }
-
-          // get all offlineeavlresults of each offlineevalid
-          val tuneOfflineEvalResults: Array[OfflineEvalResult] = tuneOfflineEvals.flatMap { e => offlineEvalResults.getByEvalid(e.id) }
-
-          // test set score
-          val tuneOfflineEvalResultsTestSet: Array[OfflineEvalResult] = tuneOfflineEvalResults.filter(x => (x.splitset == "test"))
-
-          val tuneOfflineEvalResultsTestSetAlgoidMap: Map[Int, Double] = tuneOfflineEvalResultsTestSet.map(x => (x.algoid -> x.score)).toMap
-
-          // get all algos of each offlineevalid
-          // note: this happen after getting all available offlineEvalResults,
-          // so these retrieved algos may have more algo than those used in offlineEvalResults.
-          val tuneAlgos: Array[Algo] = tuneOfflineEvals flatMap { e => algos.getByOfflineEvalid(e.id) }
-
-          val tuneAlgosMap: Map[Int, Algo] = tuneAlgos.map { a => (a.id -> a) }.toMap
-
-          // group by (loop, paramset)
-          type AlgoGroupIndex = (Option[Int], Option[Int])
-
-          val tuneAlgosGroup: Map[AlgoGroupIndex, Array[Algo]] = tuneAlgos.groupBy(a => (a.loop, a.paramset))
-
-          // get param of each group
-          val tuneAlgosGroupParams: Map[AlgoGroupIndex, (Int, String)] = tuneAlgosGroup.map {
-            case (index, arrayOfAlgos) =>
-              val algo = arrayOfAlgos(0) // just take 1, all algos of this group will have same params
-              val algoInfo = algoInfos.get(algo.infoid).get
-              val settings = Helper.displayParams(algoInfo, algo.params)
-
-              (index -> (algo.id, settings))
-
-          }
-
-          // calculate avg
-          val avgScores: Map[AlgoGroupIndex, String] = tuneAlgosGroup.mapValues { arrayOfAlgos =>
-            // check if all scores available
-            val allAvailable = arrayOfAlgos.map(algo => tuneOfflineEvalResultsTestSetAlgoidMap.contains(algo.id)).reduceLeft(_ && _)
-
-            if (allAvailable) {
-              val scores: Array[Double] = arrayOfAlgos.map(algo => tuneOfflineEvalResultsTestSetAlgoidMap(algo.id))
-
-              (scores.sum / scores.size).toString
-            } else {
-              "N/A"
-            }
-          }
-
-          val metricscorelist = avgScores.toSeq.sortBy(_._1).map {
-            case (k, v) =>
-              Map(
-                "algoautotuneid" -> toJson(tuneAlgosGroupParams(k)._1),
-                "settingsstring" -> toJson(tuneAlgosGroupParams(k)._2),
-                "score" -> toJson(v))
-          }
-
-          val metricscoreiterationlist = tuneOfflineEvals.map { e =>
-            tuneOfflineEvalResultsTestSet.filter(x => (x.evalid == e.id)).sortBy(_.algoid).map { r =>
-
-              val algo = tuneAlgosMap(r.algoid)
-              val algoInfo = algoInfos.get(algo.infoid).get
-
-              Map(
-                "algoautotuneid" -> toJson(r.algoid.toString),
-                "settingsstring" -> toJson(Helper.displayParams(algoInfo, algo.params)), // TODO: refactor display param
-                "score" -> toJson(r.score))
-
-            }.toSeq
-          }.toSeq
-
-          val algoInfo = algoInfos.get(algo.infoid).get
-          val metric = tuneMetrics(0)
-          val splitter = tuneSplitters(0)
-          val splitTrain = ((splitter.settings("trainingPercent").asInstanceOf[Double]) * 100).toInt
-          val splitValidation = ((splitter.settings("validationPercent").asInstanceOf[Double]) * 100).toInt
-          val splitTest = ((splitter.settings("testPercent").asInstanceOf[Double]) * 100).toInt
-          val splitMethod = if (splitter.settings("timeorder").asInstanceOf[Boolean]) "time" else "random"
-          val evalIteration = tuneOfflineEvals.size // NOTE: for autotune, number of offline eval is the iteration
-          val engineinfoid = engines.get(engineid) map { _.infoid } getOrElse { "unkown-engine" }
-
-          val status: String = (tune.starttime, tune.endtime) match {
-            case (Some(x), Some(y)) => "completed"
-            case (None, None) => "pending"
-            case (Some(x), None) => "running"
-            case _ => "error"
-          }
-          val starttime = tune.starttime map (x => timeFormat.print(x.withZone(DateTimeZone.forID("UTC")))) getOrElse ("-")
-          val endtime = tune.endtime map (x => timeFormat.print(x.withZone(DateTimeZone.forID("UTC")))) getOrElse ("-")
-
-          Ok(toJson(
-            Map(
-              "id" -> toJson(algoid.toString),
-              "appid" -> toJson(appid.toString),
-              "engineid" -> toJson(engineid.toString),
-              "algo" -> toJson(Map(
-                "id" -> algo.id.toString,
-                "algoname" -> algo.name.toString,
-                "appid" -> appid.toString,
-                "engineid" -> algo.engineid.toString,
-                "algoinfoid" -> algo.infoid,
-                "algoinfoname" -> algoInfo.name,
-                "settingsstring" -> Helper.displayParams(algoInfo, algo.params)
-              )),
-              "metric" -> toJson(Map(
-                "id" -> metric.id.toString,
-                "engineid" -> engineid.toString,
-                "engineinfoid" -> engineinfoid,
-                "metricsinfoid" -> metric.infoid,
-                "metricsname" -> (offlineEvalMetricInfos.get(metric.infoid) map { _.name } getOrElse ""),
-                "settingsstring" -> map_k_displayAllParams(metric.params)
-              )),
-              "metricscorelist" -> toJson(metricscorelist),
-              "metricscoreiterationlist" -> toJson(metricscoreiterationlist),
-
-              "splittrain" -> toJson(splitTrain),
-              "splitvalidation" -> toJson(splitValidation),
-              "splittest" -> toJson(splitTest),
-              "splitmethod" -> toJson(splitMethod),
-              "evaliteration" -> toJson(evalIteration),
-
-              "status" -> toJson(status),
-              "starttime" -> toJson(starttime),
-              "endtime" -> toJson(endtime)
-            )
-          ))
-
-        } getOrElse {
-          InternalServerError(Json.obj("message" -> "The offline tune id ${tuneid} does not exist."))
->>>>>>> 501d3bdf
         }
       )
   }
@@ -1695,7 +1556,6 @@
               }.toSeq
             )
 
-<<<<<<< HEAD
             val createtime = eval.createtime.map(dateTimeToString(_)).getOrElse("-")
             val starttime = eval.starttime.map(dateTimeToString(_)).getOrElse("-")
             val endtime = eval.endtime.map(dateTimeToString(_)).getOrElse("-")
@@ -1704,35 +1564,6 @@
               "id" -> eval.id,
               "appid" -> appid,
               "engineid" -> eval.engineid,
-=======
-            val evalAlgos = algos.getByOfflineEvalid(eval.id)
-
-            val algolist = if (!evalAlgos.hasNext) JsNull
-            else
-              toJson(
-                evalAlgos.map { algo =>
-                  val algoInfo = algoInfos.get(algo.infoid).get // TODO: what if couldn't get the algoInfo here?
-
-                  Map("id" -> algo.id.toString,
-                    "algoname" -> algo.name,
-                    "appid" -> appid.toString,
-                    "engineid" -> algo.engineid.toString,
-                    "algoinfoid" -> algo.infoid,
-                    "algoinfoname" -> algoInfo.name,
-                    "settingsstring" -> Helper.displayParams(algoInfo, algo.params)
-                  )
-                }.toSeq
-              )
-
-            val createtime = eval.createtime map (x => timeFormat.print(x.withZone(DateTimeZone.forID("UTC")))) getOrElse ("-")
-            val starttime = eval.starttime map (x => timeFormat.print(x.withZone(DateTimeZone.forID("UTC")))) getOrElse ("-")
-            val endtime = eval.endtime map (x => timeFormat.print(x.withZone(DateTimeZone.forID("UTC")))) getOrElse ("-")
-
-            Map(
-              "id" -> toJson(eval.id),
-              "appid" -> toJson(appid),
-              "engineid" -> toJson(eval.engineid),
->>>>>>> 501d3bdf
               "algolist" -> algolist,
               "status" -> getSimEvalStatus(eval),
               "createtime" -> createtime, // NOTE: use createtime here for test date
@@ -1962,35 +1793,12 @@
 
       val evalAlgos = algos.getByOfflineEvalid(eval.id).toArray
 
-<<<<<<< HEAD
       val algolist = Json.toJson(
         evalAlgos.map { algo =>
           val algoInfo = algoInfos.get(algo.infoid)
           algoToJson(algo, appid, algoInfo, withParam = true)
         }.toSeq
       )
-=======
-      val algolist =
-        if (evalAlgos.isEmpty) // TODO: shouldn't expect this happen
-          JsNull
-        else {
-          toJson(
-            evalAlgos.map { algo =>
-
-              val algoInfo = algoInfos.get(algo.infoid).get // TODO: what if couldn't get the algoInfo here?
-
-              Map("id" -> algo.id.toString,
-                "algoname" -> algo.name,
-                "appid" -> appid.toString,
-                "engineid" -> algo.engineid.toString,
-                "algoinfoid" -> algo.infoid,
-                "algoinfoname" -> algoInfo.name,
-                "settingsstring" -> Helper.displayParams(algoInfo, algo.params)
-              )
-            }.toSeq
-          )
-        }
->>>>>>> 501d3bdf
 
       val evalMetrics = offlineEvalMetrics.getByEvalid(eval.id).toArray
 
@@ -2348,8 +2156,6 @@
       )
   }
 
-<<<<<<< HEAD
-=======
   def getEngineSettings(appid: Int, engineid: Int) = WithEngine(appid, engineid) { (user, app, engine) =>
     implicit request =>
       engineInfos.get(engine.infoid) map { engineInfo =>
@@ -2558,5 +2364,4 @@
         views.html.engines.section2(name, description, content)
     }
   }
->>>>>>> 501d3bdf
 }