--- conflicted
+++ resolved
@@ -5,19 +5,11 @@
 object ApplicationBuild extends Build {
 
   val appName         = "predictionio-api"
-<<<<<<< HEAD
-  val appVersion      = "0.4.3-SNAPSHOT"
+  val appVersion      = "0.5.0-SNAPSHOT"
 
   val appDependencies = Seq(
-    "io.prediction" %% "predictionio-commons" % "0.4.3-SNAPSHOT",
-    "io.prediction" %% "predictionio-output" % "0.4.3-SNAPSHOT"
-=======
-  val appVersion      = "0.4.3"
-
-  val appDependencies = Seq(
-    "io.prediction" %% "predictionio-commons" % "0.4.3",
-    "io.prediction" %% "predictionio-output" % "0.4.3"
->>>>>>> 9e8411d4
+    "io.prediction" %% "predictionio-commons" % "0.5.0-SNAPSHOT",
+    "io.prediction" %% "predictionio-output" % "0.5.0-SNAPSHOT"
   )
 
   val main = play.Project(appName, appVersion, appDependencies).settings(
