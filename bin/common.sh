# PredictionIO Shared Shell Code

# This script should be sourced with $BASE set to the base of the repository

<<<<<<< HEAD
VERSION=0.6.7
=======
VERSION=0.6.8
>>>>>>> e982f428

# Play framework related
PLAY_OPTS=
PLAY_START_OPTS=-Dsbt.log.noformat=true

# Log related
LOGDIR="$BASE/logs"

# Play apps related
ADMIN_DIR="$BASE/servers/admin"
API_DIR="$BASE/servers/api"
SCHEDULER_DIR="$BASE/servers/scheduler"

ADMIN_LOG="$LOGDIR/admin.log"
API_LOG="$LOGDIR/api.log"
SCHEDULER_LOG="$LOGDIR/scheduler.log"

ADMIN_ERR="$LOGDIR/admin.err"
API_ERR="$LOGDIR/api.err"
SCHEDULER_ERR="$LOGDIR/scheduler.err"

# Packaging related
PACKAGE_NAME="PredictionIO-$VERSION"
DIST_DIR="$BASE/dist"
PACKAGE_DIR="$DIST_DIR/target/$PACKAGE_NAME"

# Kill the whole shell when Ctrl+C is pressed
trap "exit 1" INT<|MERGE_RESOLUTION|>--- conflicted
+++ resolved
@@ -2,11 +2,7 @@
 
 # This script should be sourced with $BASE set to the base of the repository
 
-<<<<<<< HEAD
-VERSION=0.6.7
-=======
 VERSION=0.6.8
->>>>>>> e982f428
 
 # Play framework related
 PLAY_OPTS=
