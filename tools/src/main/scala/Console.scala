--- conflicted
+++ resolved
@@ -82,13 +82,9 @@
   stopAfterPrepare: Boolean = false,
   skipSanityCheck: Boolean = false,
   verbose: Boolean = false,
-<<<<<<< HEAD
+  verbosity: Int = 0,
   debug: Boolean = false,
   json: Boolean = false)
-=======
-  verbosity: Int = 0,
-  debug: Boolean = false)
->>>>>>> d0c37512
 
 case class BuildArgs(
   sbt: Option[File] = None,
@@ -1333,8 +1329,7 @@
     }
   }
 
-<<<<<<< HEAD
-  def status(ca: ConsoleArgs): Unit = {
+  def status(ca: ConsoleArgs): Int = {
     val pioErrors = collection.mutable.ListBuffer[String]()
     val pio = collection.mutable.Map[String, Any]("errors" -> pioErrors)
     val sparkErrors = collection.mutable.ListBuffer[String]()
@@ -1343,16 +1338,13 @@
     val storage = collection.mutable.Map[String, Any]("errors" -> storageErrors)
     val jsonOutput = collection.mutable.Map[String, Any](
       "event" -> "client:status",
+      "action" -> "set",
       "version" -> BuildInfo.version,
       "data" -> Map("services" -> Map(
         "pio" -> pio,
         "spark" -> spark,
         "storage" -> storage)))
     if (!ca.common.json) println("PredictionIO")
-=======
-  def status(ca: ConsoleArgs): Int = {
-    println("PredictionIO")
->>>>>>> d0c37512
     ca.common.pioHome map { pioHome =>
       if (ca.common.json) {
         pio += ("home" -> pioHome, "version" -> BuildInfo.version)
@@ -1361,17 +1353,12 @@
         println(s"  Version: ${BuildInfo.version}")
       }
     } getOrElse {
-<<<<<<< HEAD
       if (ca.common.json) {
         pioErrors += "Unable to locate PredictionIO installation."
       } else {
         println("Unable to locate PredictionIO installation. Aborting.")
-        sys.exit(1)
-      }
-=======
-      println("Unable to locate PredictionIO installation. Aborting.")
-      return 1
->>>>>>> d0c37512
+        return 1
+      }
     }
     if (!ca.common.json) println("")
     val sparkHome = getSparkHome(ca.common.sparkHome)
@@ -1419,28 +1406,22 @@
         }
       }
     } else {
-<<<<<<< HEAD
       if (ca.common.json) {
         sparkErrors += "Unable to locate a proper Apache Spark " +
           "installation."
       } else {
         println("Unable to locate a proper Apache Spark installation. Aborting.")
-        sys.exit(1)
+        return 1
       }
     }
     if (!ca.common.json) {
       println("")
       println("Storage Backend Connections")
-=======
-      println("Unable to locate a proper Apache Spark installation. Aborting.")
-      return 1
->>>>>>> d0c37512
     }
     try {
       Storage.verifyAllDataObjects(!ca.common.json)
     } catch {
       case e: Throwable =>
-<<<<<<< HEAD
         if (ca.common.json) {
           val c = Option(e.getCause()).map(x => x).getOrElse(e)
           val errorOrigin = c.getStackTrace()(0)
@@ -1457,7 +1438,7 @@
           println("")
           println("Unable to connect to all storage backend(s) successfully. " +
             "Please refer to error message(s) above. Aborting.")
-          sys.exit(1)
+          return 1
         }
     }
     if (ca.common.json) {
@@ -1466,25 +1447,14 @@
       storage("success") = (if (storageErrors.size > 0) false else true)
       implicit val formats = Utils.json4sDefaultFormats
       println(write(jsonOutput))
+      pioErrors.size + sparkErrors.size + storageErrors.size
     } else {
       println("")
       println("(sleeping 5 seconds for all messages to show up...)")
       Thread.sleep(5000)
       println("Your system is all ready to go.")
-    }
-=======
-        e.printStackTrace
-        println("")
-        println("Unable to connect to all storage backend(s) successfully. " +
-          "Please refer to error message(s) above. Aborting.")
-        return 1
-    }
-    println("")
-    println("(sleeping 5 seconds for all messages to show up...)")
-    Thread.sleep(5000)
-    println("Your system is all ready to go.")
-    0
->>>>>>> d0c37512
+      0
+    }
   }
 
   def upgrade(ca: ConsoleArgs): Unit = {
