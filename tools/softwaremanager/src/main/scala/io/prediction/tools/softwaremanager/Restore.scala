package io.prediction.tools.softwaremanager

import io.prediction.commons._

case class RestoreConfig(backupDir: String = "", upgrade: Boolean = false)

object Restore {
  val config = new Config()

  val settingsMap = Map(
    "algoInfos" -> config.getSettingsAlgoInfos,
    "algos" -> config.getSettingsAlgos,
    "apps" -> config.getSettingsApps,
    "engineInfos" -> config.getSettingsEngineInfos,
    "engines" -> config.getSettingsEngines,
    "offlineEvalMetricInfos" -> config.getSettingsOfflineEvalMetricInfos,
    "offlineEvalMetrics" -> config.getSettingsOfflineEvalMetrics,
    "offlineEvalResults" -> config.getSettingsOfflineEvalResults,
    "offlineEvals" -> config.getSettingsOfflineEvals,
    "offlineEvalSplitterInfos" -> config.getSettingsOfflineEvalSplitterInfos,
    "offlineEvalSplitters" -> config.getSettingsOfflineEvalSplitters,
    "offlineTunes" -> config.getSettingsOfflineTunes,
    "paramGenInfos" -> config.getSettingsParamGenInfos,
    "paramGens" -> config.getSettingsParamGens,
    "systemInfos" -> config.getSettingsSystemInfos,
    "users" -> config.getSettingsUsers)

  def main(args: Array[String]) {
    val parser = new scopt.OptionParser[RestoreConfig]("restore") {
<<<<<<< HEAD
      head("PredictionIO Restore Utility", "0.6.7")
=======
      head("PredictionIO Restore Utility", "0.6.8")
>>>>>>> e982f428
      help("help") text ("prints this usage text")
      opt[Unit]("upgrade") action { (_, c) =>
        c.copy(upgrade = true)
      } text ("upgrade from previous version backup data")
      arg[String]("<backup directory>") action { (x, c) =>
        c.copy(backupDir = x)
      } text ("directory containing backup files")
    }

    parser.parse(args, RestoreConfig()) map { restoreConfig =>
      println("PredictionIO Restore Utility")
      println()

      val backupDir = restoreConfig.backupDir
      val upgrade = restoreConfig.upgrade

      if (upgrade) {
        println("Upgrading from data backed up by a previous version software...")
        println()
      }

      settingsMap map { s =>
        val fn = s"${backupDir}/${s._1}.json"
        try {
          s._2.restore(scala.io.Source.fromFile(fn)(scala.io.Codec.ISO8859).map(_.toByte).toArray, true, upgrade) map { x =>
            println(s"Restored from ${fn}")
          } getOrElse {
            println(s"Cannot restore from ${fn}. Skipping...")
          }
        } catch {
          case e: java.io.FileNotFoundException => println(s"Error: ${e.getMessage}. Skipping...")
        }
      }

      config.settingsDbType match {
        case "mongodb" => {
          val metadata = new settings.mongodb.MongoMetadata(config.settingsMongoDb.get)
          val fn = s"${backupDir}/metadata.json"
          try {
            metadata.restore(scala.io.Source.fromFile(fn)(scala.io.Codec.ISO8859).map(_.toByte).toArray, true, upgrade) map { x =>
              println(s"Restored metadata from ${fn}")
            } getOrElse {
              println(s"Cannot restore metadata from ${fn}. Skipping...")
            }
          } catch {
            case e: java.io.FileNotFoundException => println(s"Error: ${e.getMessage}. Skipping...")
          }
        }
        case _ => println(s"Unknown settings database type ${config.settingsDbType}. Skipping metadata restore.")
      }

      println()
      println("Restore finished.")
    }
  }
}<|MERGE_RESOLUTION|>--- conflicted
+++ resolved
@@ -27,11 +27,7 @@
 
   def main(args: Array[String]) {
     val parser = new scopt.OptionParser[RestoreConfig]("restore") {
-<<<<<<< HEAD
-      head("PredictionIO Restore Utility", "0.6.7")
-=======
       head("PredictionIO Restore Utility", "0.6.8")
->>>>>>> e982f428
       help("help") text ("prints this usage text")
       opt[Unit]("upgrade") action { (_, c) =>
         c.copy(upgrade = true)
