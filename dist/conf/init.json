--- conflicted
+++ resolved
@@ -10,37 +10,14 @@
         "jars.pdioItemsimAlgo": {
             "value": "predictionio-process-hadoop-scalding-assembly-0.6.7.jar"
         },
-<<<<<<< HEAD
-        "jars.mahoutItemrecAlgo": {
-            "value": "predictionio-process-itemrec-algorithms-scala-mahout-assembly-0.6.7.jar"
-        },
-=======
->>>>>>> d09cbb66
         "jars.pdioItemrecEval": {
             "value": "predictionio-process-hadoop-scalding-assembly-0.6.7.jar"
         },
         "jars.pdioItemsimEval": {
             "value": "predictionio-process-hadoop-scalding-assembly-0.6.7.jar"
         },
-<<<<<<< HEAD
-        "jars.pdioItemrecTopK": {
-            "value": "predictionio-process-itemrec-evaluations-topkitems-assembly-0.6.7.jar"
-        },
-        "jars.pdioItemsimTopK": {
-            "value": "predictionio-process-itemsim-evaluations-topkitems-assembly-0.6.7.jar"
-        },
-        "jars.pdioCommonsEval": {
-            "value": "predictionio-process-hadoop-scalding-assembly-0.6.7.jar"
-        },
-        "jars.pdioCommonsParamGen": {
-            "value": "predictionio-process-commons-evaluations-paramgen-assembly-0.6.7.jar"
-        },
-        "jars.pdioCommonsU2ITrainingTestSplit": {
-            "value": "predictionio-process-commons-evaluations-scala-u2itrainingtestsplittime-assembly-0.6.7.jar"
-=======
         "jars.pdioCommonsEval": {
             "value": "predictionio-process-hadoop-scalding-assembly-0.7.0-SNAPSHOT.jar"
->>>>>>> d09cbb66
         }
     },
     "engineinfos": {
